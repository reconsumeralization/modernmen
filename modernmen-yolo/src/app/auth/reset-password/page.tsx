'use client'

import { useState, useEffect } from 'react'
import { useSearchParams, useRouter } from 'next/navigation'
import Link from 'next/link'
import { Button } from '@/components/ui/button'
import { Card, CardContent, CardDescription, CardHeader, CardTitle } from '@/components/ui/card'
import { Input } from '@/components/ui/input'
import { Label } from '@/components/ui/label'
import { toast } from 'sonner'
import { Icons } from '@/components/ui/icons'
import { LoadingSpinner } from '@/components/ui/loading'

export default function ResetPasswordPage() {
  const [formData, setFormData] = useState({
    password: '',
    confirmPassword: '',
  })
  const [errors, setErrors] = useState<Record<string, string>>({})
  const [isLoading, setIsLoading] = useState(false)
  const [isValidToken, setIsValidToken] = useState<boolean | null>(null)

<<<<<<< HEAD
  const rchParams = useSearchParams()
=======
  const searchParams = useSearchParams()
>>>>>>> cb98ae83
  const router = useRouter()
  const token = searchParams.get('token')

  useEffect(() => {
    if (!token) {
      setIsValidToken(false)
      return
    }

    // Validate token on component mount
    const validateToken = async () => {
      try {
        const response = await fetch('/api/auth/validate-reset-token', {
          method: 'POST',
          headers: {
            'Content-Type': 'application/json',
          },
          body: JSON.stringify({ token }),
        })

        if (!response.ok) {
          throw new Error('Invalid or expired reset token')
        }

        setIsValidToken(true)
      } catch (error) {
        console.error('Token validation error:', error)
        setIsValidToken(false)
      }
    }

    validateToken()
  }, [token])

  const validateForm = () => {
    const newErrors: Record<string, string> = {}

    // Password validation
    if (!formData.password) {
      newErrors.password = 'Password is required'
    } else if (formData.password.length < 8) {
      newErrors.password = 'Password must be at least 8 characters'
    } else if (formData.password.length > 128) {
      newErrors.password = 'Password must be less than 128 characters'
    } else if (!/(?=.*[a-z])(?=.*[A-Z])(?=.*\d)/.test(formData.password)) {
      newErrors.password = 'Password must contain at least one lowercase letter, one uppercase letter, and one number'
    }

    // Confirm password validation
    if (formData.password !== formData.confirmPassword) {
      newErrors.confirmPassword = 'Passwords do not match'
    }

    setErrors(newErrors)
    return Object.keys(newErrors).length === 0
  }

  const handleInputChange = (field: string, value: string) => {
    setFormData(prev => ({ ...prev, [field]: value }))
    // Clear error for this field when user starts typing
    if (errors[field]) {
      setErrors(prev => ({ ...prev, [field]: '' }))
    }
  }

  const handleSubmit = async (e: React.FormEvent) => {
    e.preventDefault()

    if (!token || !validateForm()) {
      return
    }

    setIsLoading(true)

    try {
      const response = await fetch('/api/auth/reset-password', {
        method: 'POST',
        headers: {
          'Content-Type': 'application/json',
        },
        body: JSON.stringify({
          token,
          password: formData.password,
        }),
      })

      const data = await response.json()

      if (!response.ok) {
        throw new Error(data.message || 'Failed to reset password')
      }

      toast.success('Password reset successfully! You can now sign in with your new password.')

      // Redirect to signin page after successful reset
      setTimeout(() => {
        router.push('/auth/signin?message=Password reset successfully. Please sign in.')
      }, 2000)

    } catch (error) {
      console.error('Reset password error:', error)
      toast.error(error instanceof Error ? error.message : 'Failed to reset password')
    } finally {
      setIsLoading(false)
    }
  }

  if (!token) {
    return (
      <div className="flex items-center justify-center min-h-screen bg-gray-50 py-12 px-4 sm:px-6 lg:px-8">
        <Card className="w-full max-w-md">
          <CardHeader className="space-y-1">
            <CardTitle className="text-2xl text-center text-red-600">Invalid Reset Link</CardTitle>
            <CardDescription className="text-center">
              This password reset link is invalid or missing.
            </CardDescription>
          </CardHeader>
          <CardContent className="space-y-4">
            <Button asChild className="w-full">
              <Link href="/auth/forgot-password">Request New Reset Link</Link>
            </Button>
          </CardContent>
        </Card>
      </div>
    )
  }

  if (isValidToken === null) {
    return (
      <div className="flex items-center justify-center min-h-screen bg-gray-50">
        <Card className="w-full max-w-md">
          <CardContent className="pt-6">
            <div className="flex flex-col items-center space-y-4">
              <LoadingSpinner />
              <p className="text-sm text-gray-600">Validating reset token...</p>
            </div>
          </CardContent>
        </Card>
      </div>
    )
  }

  if (isValidToken === false) {
    return (
      <div className="flex items-center justify-center min-h-screen bg-gray-50 py-12 px-4 sm:px-6 lg:px-8">
        <Card className="w-full max-w-md">
          <CardHeader className="space-y-1">
            <CardTitle className="text-2xl text-center text-red-600">Reset Link Expired</CardTitle>
            <CardDescription className="text-center">
              This password reset link has expired or is invalid.
            </CardDescription>
          </CardHeader>
          <CardContent className="space-y-4">
            <Button asChild className="w-full">
              <Link href="/auth/forgot-password">Request New Reset Link</Link>
            </Button>
          </CardContent>
        </Card>
      </div>
    )
  }

  return (
    <div className="flex items-center justify-center min-h-screen bg-gray-50 py-12 px-4 sm:px-6 lg:px-8">
      <Card className="w-full max-w-md">
        <CardHeader className="space-y-1">
          <CardTitle className="text-2xl text-center">Reset Password</CardTitle>
          <CardDescription className="text-center">
            Enter your new password below
          </CardDescription>
        </CardHeader>
        <CardContent className="space-y-4">
          <form onSubmit={handleSubmit} className="space-y-4">
            <div className="space-y-2">
              <Label htmlFor="password">New Password</Label>
              <Input
                id="password"
                type="password"
                placeholder="Enter your new password"
                value={formData.password}
                onChange={(e) => handleInputChange('password', e.target.value)}
                disabled={isLoading}
                className={errors.password ? 'border-red-500' : ''}
              />
              {errors.password && <p className="text-sm text-red-500">{errors.password}</p>}
              <p className="text-xs text-gray-500">
                Password must contain at least 8 characters with uppercase, lowercase, and numbers
              </p>
            </div>

            <div className="space-y-2">
              <Label htmlFor="confirmPassword">Confirm New Password</Label>
              <Input
                id="confirmPassword"
                type="password"
                placeholder="Confirm your new password"
                value={formData.confirmPassword}
                onChange={(e) => handleInputChange('confirmPassword', e.target.value)}
                disabled={isLoading}
                className={errors.confirmPassword ? 'border-red-500' : ''}
              />
              {errors.confirmPassword && <p className="text-sm text-red-500">{errors.confirmPassword}</p>}
            </div>

            <Button type="submit" className="w-full" disabled={isLoading}>
              {isLoading ? (
                <>
                  <LoadingSpinner />
                  Resetting Password...
                </>
              ) : (
                'Reset Password'
              )}
            </Button>
          </form>

          <div className="text-center">
            <p className="text-sm text-gray-600">
              Remember your password?{' '}
              <Link href="/auth/signin" className="text-blue-600 hover:text-blue-800">
                Sign in
              </Link>
            </p>
          </div>
        </CardContent>
      </Card>
    </div>
  )
}
<|MERGE_RESOLUTION|>--- conflicted
+++ resolved
@@ -1,256 +1,254 @@
-'use client'
-
-import { useState, useEffect } from 'react'
-import { useSearchParams, useRouter } from 'next/navigation'
-import Link from 'next/link'
-import { Button } from '@/components/ui/button'
-import { Card, CardContent, CardDescription, CardHeader, CardTitle } from '@/components/ui/card'
-import { Input } from '@/components/ui/input'
-import { Label } from '@/components/ui/label'
-import { toast } from 'sonner'
-import { Icons } from '@/components/ui/icons'
-import { LoadingSpinner } from '@/components/ui/loading'
-
-export default function ResetPasswordPage() {
-  const [formData, setFormData] = useState({
-    password: '',
-    confirmPassword: '',
-  })
-  const [errors, setErrors] = useState<Record<string, string>>({})
-  const [isLoading, setIsLoading] = useState(false)
-  const [isValidToken, setIsValidToken] = useState<boolean | null>(null)
-
-<<<<<<< HEAD
-  const rchParams = useSearchParams()
-=======
-  const searchParams = useSearchParams()
->>>>>>> cb98ae83
-  const router = useRouter()
-  const token = searchParams.get('token')
-
-  useEffect(() => {
-    if (!token) {
-      setIsValidToken(false)
-      return
-    }
-
-    // Validate token on component mount
-    const validateToken = async () => {
-      try {
-        const response = await fetch('/api/auth/validate-reset-token', {
-          method: 'POST',
-          headers: {
-            'Content-Type': 'application/json',
-          },
-          body: JSON.stringify({ token }),
-        })
-
-        if (!response.ok) {
-          throw new Error('Invalid or expired reset token')
-        }
-
-        setIsValidToken(true)
-      } catch (error) {
-        console.error('Token validation error:', error)
-        setIsValidToken(false)
-      }
-    }
-
-    validateToken()
-  }, [token])
-
-  const validateForm = () => {
-    const newErrors: Record<string, string> = {}
-
-    // Password validation
-    if (!formData.password) {
-      newErrors.password = 'Password is required'
-    } else if (formData.password.length < 8) {
-      newErrors.password = 'Password must be at least 8 characters'
-    } else if (formData.password.length > 128) {
-      newErrors.password = 'Password must be less than 128 characters'
-    } else if (!/(?=.*[a-z])(?=.*[A-Z])(?=.*\d)/.test(formData.password)) {
-      newErrors.password = 'Password must contain at least one lowercase letter, one uppercase letter, and one number'
-    }
-
-    // Confirm password validation
-    if (formData.password !== formData.confirmPassword) {
-      newErrors.confirmPassword = 'Passwords do not match'
-    }
-
-    setErrors(newErrors)
-    return Object.keys(newErrors).length === 0
-  }
-
-  const handleInputChange = (field: string, value: string) => {
-    setFormData(prev => ({ ...prev, [field]: value }))
-    // Clear error for this field when user starts typing
-    if (errors[field]) {
-      setErrors(prev => ({ ...prev, [field]: '' }))
-    }
-  }
-
-  const handleSubmit = async (e: React.FormEvent) => {
-    e.preventDefault()
-
-    if (!token || !validateForm()) {
-      return
-    }
-
-    setIsLoading(true)
-
-    try {
-      const response = await fetch('/api/auth/reset-password', {
-        method: 'POST',
-        headers: {
-          'Content-Type': 'application/json',
-        },
-        body: JSON.stringify({
-          token,
-          password: formData.password,
-        }),
-      })
-
-      const data = await response.json()
-
-      if (!response.ok) {
-        throw new Error(data.message || 'Failed to reset password')
-      }
-
-      toast.success('Password reset successfully! You can now sign in with your new password.')
-
-      // Redirect to signin page after successful reset
-      setTimeout(() => {
-        router.push('/auth/signin?message=Password reset successfully. Please sign in.')
-      }, 2000)
-
-    } catch (error) {
-      console.error('Reset password error:', error)
-      toast.error(error instanceof Error ? error.message : 'Failed to reset password')
-    } finally {
-      setIsLoading(false)
-    }
-  }
-
-  if (!token) {
-    return (
-      <div className="flex items-center justify-center min-h-screen bg-gray-50 py-12 px-4 sm:px-6 lg:px-8">
-        <Card className="w-full max-w-md">
-          <CardHeader className="space-y-1">
-            <CardTitle className="text-2xl text-center text-red-600">Invalid Reset Link</CardTitle>
-            <CardDescription className="text-center">
-              This password reset link is invalid or missing.
-            </CardDescription>
-          </CardHeader>
-          <CardContent className="space-y-4">
-            <Button asChild className="w-full">
-              <Link href="/auth/forgot-password">Request New Reset Link</Link>
-            </Button>
-          </CardContent>
-        </Card>
-      </div>
-    )
-  }
-
-  if (isValidToken === null) {
-    return (
-      <div className="flex items-center justify-center min-h-screen bg-gray-50">
-        <Card className="w-full max-w-md">
-          <CardContent className="pt-6">
-            <div className="flex flex-col items-center space-y-4">
-              <LoadingSpinner />
-              <p className="text-sm text-gray-600">Validating reset token...</p>
-            </div>
-          </CardContent>
-        </Card>
-      </div>
-    )
-  }
-
-  if (isValidToken === false) {
-    return (
-      <div className="flex items-center justify-center min-h-screen bg-gray-50 py-12 px-4 sm:px-6 lg:px-8">
-        <Card className="w-full max-w-md">
-          <CardHeader className="space-y-1">
-            <CardTitle className="text-2xl text-center text-red-600">Reset Link Expired</CardTitle>
-            <CardDescription className="text-center">
-              This password reset link has expired or is invalid.
-            </CardDescription>
-          </CardHeader>
-          <CardContent className="space-y-4">
-            <Button asChild className="w-full">
-              <Link href="/auth/forgot-password">Request New Reset Link</Link>
-            </Button>
-          </CardContent>
-        </Card>
-      </div>
-    )
-  }
-
-  return (
-    <div className="flex items-center justify-center min-h-screen bg-gray-50 py-12 px-4 sm:px-6 lg:px-8">
-      <Card className="w-full max-w-md">
-        <CardHeader className="space-y-1">
-          <CardTitle className="text-2xl text-center">Reset Password</CardTitle>
-          <CardDescription className="text-center">
-            Enter your new password below
-          </CardDescription>
-        </CardHeader>
-        <CardContent className="space-y-4">
-          <form onSubmit={handleSubmit} className="space-y-4">
-            <div className="space-y-2">
-              <Label htmlFor="password">New Password</Label>
-              <Input
-                id="password"
-                type="password"
-                placeholder="Enter your new password"
-                value={formData.password}
-                onChange={(e) => handleInputChange('password', e.target.value)}
-                disabled={isLoading}
-                className={errors.password ? 'border-red-500' : ''}
-              />
-              {errors.password && <p className="text-sm text-red-500">{errors.password}</p>}
-              <p className="text-xs text-gray-500">
-                Password must contain at least 8 characters with uppercase, lowercase, and numbers
-              </p>
-            </div>
-
-            <div className="space-y-2">
-              <Label htmlFor="confirmPassword">Confirm New Password</Label>
-              <Input
-                id="confirmPassword"
-                type="password"
-                placeholder="Confirm your new password"
-                value={formData.confirmPassword}
-                onChange={(e) => handleInputChange('confirmPassword', e.target.value)}
-                disabled={isLoading}
-                className={errors.confirmPassword ? 'border-red-500' : ''}
-              />
-              {errors.confirmPassword && <p className="text-sm text-red-500">{errors.confirmPassword}</p>}
-            </div>
-
-            <Button type="submit" className="w-full" disabled={isLoading}>
-              {isLoading ? (
-                <>
-                  <LoadingSpinner />
-                  Resetting Password...
-                </>
-              ) : (
-                'Reset Password'
-              )}
-            </Button>
-          </form>
-
-          <div className="text-center">
-            <p className="text-sm text-gray-600">
-              Remember your password?{' '}
-              <Link href="/auth/signin" className="text-blue-600 hover:text-blue-800">
-                Sign in
-              </Link>
-            </p>
-          </div>
-        </CardContent>
-      </Card>
-    </div>
-  )
-}
+'use client'
+
+import { useState, useEffect } from 'react'
+import { useSearchParams, useRouter } from 'next/navigation'
+import Link from 'next/link'
+import { Button } from '@/components/ui/button'
+import { Card, CardContent, CardDescription, CardHeader, CardTitle } from '@/components/ui/card'
+import { Input } from '@/components/ui/input'
+import { Label } from '@/components/ui/label'
+import { toast } from 'sonner'
+import { Icons } from '@/components/ui/icons'
+import { LoadingSpinner } from '@/components/ui/loading'
+
+export default function ResetPasswordPage() {
+  const [formData, setFormData] = useState({
+    password: '',
+    confirmPassword: '',
+  })
+  const [errors, setErrors] = useState<Record<string, string>>({})
+  const [isLoading, setIsLoading] = useState(false)
+  const [isValidToken, setIsValidToken] = useState<boolean | null>(null)
+
+
+  const rchParams = useSearchParams()
+
+  const router = useRouter()
+  const token = searchParams.get('token')
+
+  useEffect(() => {
+    if (!token) {
+      setIsValidToken(false)
+      return
+    }
+
+    // Validate token on component mount
+    const validateToken = async () => {
+      try {
+        const response = await fetch('/api/auth/validate-reset-token', {
+          method: 'POST',
+          headers: {
+            'Content-Type': 'application/json',
+          },
+          body: JSON.stringify({ token }),
+        })
+
+        if (!response.ok) {
+          throw new Error('Invalid or expired reset token')
+        }
+
+        setIsValidToken(true)
+      } catch (error) {
+        console.error('Token validation error:', error)
+        setIsValidToken(false)
+      }
+    }
+
+    validateToken()
+  }, [token])
+
+  const validateForm = () => {
+    const newErrors: Record<string, string> = {}
+
+    // Password validation
+    if (!formData.password) {
+      newErrors.password = 'Password is required'
+    } else if (formData.password.length < 8) {
+      newErrors.password = 'Password must be at least 8 characters'
+    } else if (formData.password.length > 128) {
+      newErrors.password = 'Password must be less than 128 characters'
+    } else if (!/(?=.*[a-z])(?=.*[A-Z])(?=.*\d)/.test(formData.password)) {
+      newErrors.password = 'Password must contain at least one lowercase letter, one uppercase letter, and one number'
+    }
+
+    // Confirm password validation
+    if (formData.password !== formData.confirmPassword) {
+      newErrors.confirmPassword = 'Passwords do not match'
+    }
+
+    setErrors(newErrors)
+    return Object.keys(newErrors).length === 0
+  }
+
+  const handleInputChange = (field: string, value: string) => {
+    setFormData(prev => ({ ...prev, [field]: value }))
+    // Clear error for this field when user starts typing
+    if (errors[field]) {
+      setErrors(prev => ({ ...prev, [field]: '' }))
+    }
+  }
+
+  const handleSubmit = async (e: React.FormEvent) => {
+    e.preventDefault()
+
+    if (!token || !validateForm()) {
+      return
+    }
+
+    setIsLoading(true)
+
+    try {
+      const response = await fetch('/api/auth/reset-password', {
+        method: 'POST',
+        headers: {
+          'Content-Type': 'application/json',
+        },
+        body: JSON.stringify({
+          token,
+          password: formData.password,
+        }),
+      })
+
+      const data = await response.json()
+
+      if (!response.ok) {
+        throw new Error(data.message || 'Failed to reset password')
+      }
+
+      toast.success('Password reset successfully! You can now sign in with your new password.')
+
+      // Redirect to signin page after successful reset
+      setTimeout(() => {
+        router.push('/auth/signin?message=Password reset successfully. Please sign in.')
+      }, 2000)
+
+    } catch (error) {
+      console.error('Reset password error:', error)
+      toast.error(error instanceof Error ? error.message : 'Failed to reset password')
+    } finally {
+      setIsLoading(false)
+    }
+  }
+
+  if (!token) {
+    return (
+      <div className="flex items-center justify-center min-h-screen bg-gray-50 py-12 px-4 sm:px-6 lg:px-8">
+        <Card className="w-full max-w-md">
+          <CardHeader className="space-y-1">
+            <CardTitle className="text-2xl text-center text-red-600">Invalid Reset Link</CardTitle>
+            <CardDescription className="text-center">
+              This password reset link is invalid or missing.
+            </CardDescription>
+          </CardHeader>
+          <CardContent className="space-y-4">
+            <Button asChild className="w-full">
+              <Link href="/auth/forgot-password">Request New Reset Link</Link>
+            </Button>
+          </CardContent>
+        </Card>
+      </div>
+    )
+  }
+
+  if (isValidToken === null) {
+    return (
+      <div className="flex items-center justify-center min-h-screen bg-gray-50">
+        <Card className="w-full max-w-md">
+          <CardContent className="pt-6">
+            <div className="flex flex-col items-center space-y-4">
+              <LoadingSpinner />
+              <p className="text-sm text-gray-600">Validating reset token...</p>
+            </div>
+          </CardContent>
+        </Card>
+      </div>
+    )
+  }
+
+  if (isValidToken === false) {
+    return (
+      <div className="flex items-center justify-center min-h-screen bg-gray-50 py-12 px-4 sm:px-6 lg:px-8">
+        <Card className="w-full max-w-md">
+          <CardHeader className="space-y-1">
+            <CardTitle className="text-2xl text-center text-red-600">Reset Link Expired</CardTitle>
+            <CardDescription className="text-center">
+              This password reset link has expired or is invalid.
+            </CardDescription>
+          </CardHeader>
+          <CardContent className="space-y-4">
+            <Button asChild className="w-full">
+              <Link href="/auth/forgot-password">Request New Reset Link</Link>
+            </Button>
+          </CardContent>
+        </Card>
+      </div>
+    )
+  }
+
+  return (
+    <div className="flex items-center justify-center min-h-screen bg-gray-50 py-12 px-4 sm:px-6 lg:px-8">
+      <Card className="w-full max-w-md">
+        <CardHeader className="space-y-1">
+          <CardTitle className="text-2xl text-center">Reset Password</CardTitle>
+          <CardDescription className="text-center">
+            Enter your new password below
+          </CardDescription>
+        </CardHeader>
+        <CardContent className="space-y-4">
+          <form onSubmit={handleSubmit} className="space-y-4">
+            <div className="space-y-2">
+              <Label htmlFor="password">New Password</Label>
+              <Input
+                id="password"
+                type="password"
+                placeholder="Enter your new password"
+                value={formData.password}
+                onChange={(e) => handleInputChange('password', e.target.value)}
+                disabled={isLoading}
+                className={errors.password ? 'border-red-500' : ''}
+              />
+              {errors.password && <p className="text-sm text-red-500">{errors.password}</p>}
+              <p className="text-xs text-gray-500">
+                Password must contain at least 8 characters with uppercase, lowercase, and numbers
+              </p>
+            </div>
+
+            <div className="space-y-2">
+              <Label htmlFor="confirmPassword">Confirm New Password</Label>
+              <Input
+                id="confirmPassword"
+                type="password"
+                placeholder="Confirm your new password"
+                value={formData.confirmPassword}
+                onChange={(e) => handleInputChange('confirmPassword', e.target.value)}
+                disabled={isLoading}
+                className={errors.confirmPassword ? 'border-red-500' : ''}
+              />
+              {errors.confirmPassword && <p className="text-sm text-red-500">{errors.confirmPassword}</p>}
+            </div>
+
+            <Button type="submit" className="w-full" disabled={isLoading}>
+              {isLoading ? (
+                <>
+                  <LoadingSpinner />
+                  Resetting Password...
+                </>
+              ) : (
+                'Reset Password'
+              )}
+            </Button>
+          </form>
+
+          <div className="text-center">
+            <p className="text-sm text-gray-600">
+              Remember your password?{' '}
+              <Link href="/auth/signin" className="text-blue-600 hover:text-blue-800">
+                Sign in
+              </Link>
+            </p>
+          </div>
+        </CardContent>
+      </Card>
+    </div>
+  )
+}