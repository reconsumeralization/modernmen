'use client'

import { getProviders, signIn, getSession } from 'next-auth/react'
import { useState, useEffect } from 'react'
import { useSearchParams, useRouter } from 'next/navigation'
import Link from 'next/link'
import { Button } from '@/components/ui/button'
import { Card, CardContent, CardDescription, CardHeader, CardTitle } from '@/components/ui/card'
import { Input } from '@/components/ui/input'
import { Label } from '@/components/ui/label'
import { toast } from 'sonner'
import { Icons } from '@/components/ui/icons'

export default function PortalLoginPage() {
  const [email, setEmail] = useState('')
  const [password, setPassword] = useState('')
  const [isLoading, setIsLoading] = useState(false)
  const [providers, setProviders] = useState<any>(null)
<<<<<<< HEAD
  const rchParams = useSearchParams()
=======
  const searchParams = useSearchParams()
>>>>>>> cb98ae83
  const router = useRouter()

  const callbackUrl = searchParams?.get('callbackUrl') || '/portal'
  const error = searchParams?.get('error')

  useEffect(() => {
    const getProvidersData = async () => {
      const providers = await getProviders()
      setProviders(providers)
    }
    getProvidersData()

    if (error) {
      toast.error(error === 'CredentialsSignin' ? 'Invalid credentials' : 'Authentication failed')
    }
  }, [error])

  const handleCredentialsSignIn = async (e: React.FormEvent) => {
    e.preventDefault()
    setIsLoading(true)

    try {
      const result = await signIn('credentials', {
        email,
        password,
        redirect: false,
      })

      if (result?.error) {
        toast.error('Sign in failed: ' + result.error)
      } else {
        toast.success('Signed in successfully! Welcome back!')
        router.push(callbackUrl)
      }
    } catch (error) {
      toast.error('Sign in failed: An unexpected error occurred')
    } finally {
      setIsLoading(false)
    }
  }

  const handleProviderSignIn = (providerId: string) => {
    signIn(providerId, { callbackUrl })
  }

  return (
    <div className="min-h-screen bg-gradient-to-br from-amber-50 via-white to-blue-50 flex items-center justify-center py-12 px-4 sm:px-6 lg:px-8">
      <div className="w-full max-w-md space-y-8">
        {/* Modern Men Header */}
        <div className="text-center">
          <div className="mx-auto w-20 h-20 bg-gradient-to-br from-blue-600 via-amber-600 to-blue-800 rounded-full flex items-center justify-center shadow-xl mb-6">
            <span className="text-3xl text-white font-bold">✂</span>
          </div>
          <h1 className="text-4xl font-bold bg-gradient-to-r from-blue-600 via-amber-600 to-blue-800 bg-clip-text text-transparent mb-2">
            Modern Men
          </h1>
          <p className="text-amber-800 font-medium">Customer Portal</p>
        </div>

        <Card className="border-0 shadow-2xl bg-white/95 backdrop-blur-sm">
          <CardHeader className="space-y-4 pb-6">
            <CardTitle className="text-2xl text-center text-gray-800">Welcome Back</CardTitle>
            <CardDescription className="text-center text-gray-600">
              Sign in to your account
            </CardDescription>
          </CardHeader>
          <CardContent className="space-y-4">
            {/* OAuth Providers */}
            {providers && Object.values(providers)
              .filter((provider: any) => provider.id !== 'credentials')
              .map((provider: any) => (
                <Button
                  key={provider.name}
                  variant="outline"
                  onClick={() => handleProviderSignIn(provider.id)}
                  className="w-full border-amber-200 hover:border-amber-300 hover:bg-amber-50 text-gray-700"
                  disabled={isLoading}
                >
                  {provider.id === 'google' && <Icons.google className="mr-2 h-4 w-4" />}
                  {provider.id === 'github' && <Icons.gitHub className="mr-2 h-4 w-4" />}
                  Continue with {provider.name}
                </Button>
              ))}

            {/* Divider */}
            {providers && Object.values(providers).length > 1 && (
              <div className="relative">
                <div className="absolute inset-0 flex items-center">
                  <div className="w-full border-t border-amber-200" />
                </div>
                <div className="relative flex justify-center text-sm">
                  <span className="px-2 bg-white text-amber-700 font-medium">Or continue with</span>
                </div>
              </div>
            )}

            {/* Credentials Form */}
            {providers && Object.values(providers).some((p: any) => p.id === 'credentials') && (
              <form onSubmit={handleCredentialsSignIn} className="space-y-6">
                <div className="space-y-2">
                  <Label htmlFor="email" className="text-sm font-medium text-gray-700">
                    Email Address
                  </Label>
                  <Input
                    id="email"
                    type="email"
                    placeholder="Enter your email address"
                    value={email}
                    onChange={(e) => setEmail(e.target.value)}
                    required
                    disabled={isLoading}
                    className="border-amber-200 focus:border-amber-400 focus:ring-amber-400"
                  />
                </div>
                <div className="space-y-2">
                  <div className="flex items-center justify-between">
                    <Label htmlFor="password" className="text-sm font-medium text-gray-700">
                      Password
                    </Label>
                    <Link
                      href="/auth/forgot-password"
                      className="text-sm text-blue-600 hover:text-blue-800 font-medium"
                    >
                      Forgot password?
                    </Link>
                  </div>
                  <Input
                    id="password"
                    type="password"
                    placeholder="Enter your password"
                    value={password}
                    onChange={(e) => setPassword(e.target.value)}
                    required
                    disabled={isLoading}
                    className="border-amber-200 focus:border-amber-400 focus:ring-amber-400"
                  />
                </div>
                <Button
                  type="submit"
                  className="w-full bg-gradient-to-r from-blue-600 to-amber-600 hover:from-blue-700 hover:to-amber-700 text-white font-semibold py-3 rounded-lg shadow-lg hover:shadow-xl transition-all duration-200"
                  disabled={isLoading}
                >
                  {isLoading ? (
                    <>
                      <Icons.spinner className="mr-2 h-4 w-4 animate-spin" />
                      Signing in...
                    </>
                  ) : (
                    'Sign In'
                  )}
                </Button>
              </form>
            )}

            {/* Demo Accounts Section */}
            <div className="mt-8 p-4 bg-gradient-to-r from-amber-50 to-blue-50 rounded-lg border border-amber-200">
              <h3 className="text-sm font-semibold text-amber-800 mb-3">Demo Accounts:</h3>
              <div className="space-y-2 text-sm">
                <button
                  onClick={() => {
                    setEmail('john.smith@email.com')
                    setPassword('password123')
                  }}
                  className="w-full text-left p-2 rounded bg-white hover:bg-amber-50 border border-amber-100 text-gray-700 hover:text-gray-800 transition-colors"
                >
                  <strong>Email:</strong> john.smith@email.com<br/>
                  <strong>Password:</strong> password123
                </button>
                <button
                  onClick={() => {
                    setEmail('mike.brown@email.com')
                    setPassword('password123')
                  }}
                  className="w-full text-left p-2 rounded bg-white hover:bg-amber-50 border border-amber-100 text-gray-700 hover:text-gray-800 transition-colors"
                >
                  <strong>Email:</strong> mike.brown@email.com<br/>
                  <strong>Password:</strong> password123
                </button>
                <button
                  onClick={() => {
                    setEmail('rob.davis@email.com')
                    setPassword('password123')
                  }}
                  className="w-full text-left p-2 rounded bg-white hover:bg-amber-50 border border-amber-100 text-gray-700 hover:text-gray-800 transition-colors"
                >
                  <strong>Email:</strong> rob.davis@email.com<br/>
                  <strong>Password:</strong> password123
                </button>
              </div>
            </div>
          </CardContent>
        </Card>

        {/* Footer */}
        <div className="mt-8 text-center space-y-4">
          <p className="text-sm text-gray-600">
            Don't have an account?{' '}
            <Link href="/auth/signup" className="text-blue-600 hover:text-blue-800 font-medium">
              Create account
            </Link>
          </p>
          <p className="text-sm">
            <Link href="/" className="text-amber-600 hover:text-amber-700 font-medium">
              ← Back to website
            </Link>
          </p>
          <div className="pt-4 border-t border-amber-200">
            <p className="text-xs text-gray-500">
              © 2025 Modern Men Barbershop. All rights reserved.
            </p>
          </div>
        </div>
      </div>
    </div>
  )
}
<|MERGE_RESOLUTION|>--- conflicted
+++ resolved
@@ -1,239 +1,237 @@
-'use client'
-
-import { getProviders, signIn, getSession } from 'next-auth/react'
-import { useState, useEffect } from 'react'
-import { useSearchParams, useRouter } from 'next/navigation'
-import Link from 'next/link'
-import { Button } from '@/components/ui/button'
-import { Card, CardContent, CardDescription, CardHeader, CardTitle } from '@/components/ui/card'
-import { Input } from '@/components/ui/input'
-import { Label } from '@/components/ui/label'
-import { toast } from 'sonner'
-import { Icons } from '@/components/ui/icons'
-
-export default function PortalLoginPage() {
-  const [email, setEmail] = useState('')
-  const [password, setPassword] = useState('')
-  const [isLoading, setIsLoading] = useState(false)
-  const [providers, setProviders] = useState<any>(null)
-<<<<<<< HEAD
-  const rchParams = useSearchParams()
-=======
-  const searchParams = useSearchParams()
->>>>>>> cb98ae83
-  const router = useRouter()
-
-  const callbackUrl = searchParams?.get('callbackUrl') || '/portal'
-  const error = searchParams?.get('error')
-
-  useEffect(() => {
-    const getProvidersData = async () => {
-      const providers = await getProviders()
-      setProviders(providers)
-    }
-    getProvidersData()
-
-    if (error) {
-      toast.error(error === 'CredentialsSignin' ? 'Invalid credentials' : 'Authentication failed')
-    }
-  }, [error])
-
-  const handleCredentialsSignIn = async (e: React.FormEvent) => {
-    e.preventDefault()
-    setIsLoading(true)
-
-    try {
-      const result = await signIn('credentials', {
-        email,
-        password,
-        redirect: false,
-      })
-
-      if (result?.error) {
-        toast.error('Sign in failed: ' + result.error)
-      } else {
-        toast.success('Signed in successfully! Welcome back!')
-        router.push(callbackUrl)
-      }
-    } catch (error) {
-      toast.error('Sign in failed: An unexpected error occurred')
-    } finally {
-      setIsLoading(false)
-    }
-  }
-
-  const handleProviderSignIn = (providerId: string) => {
-    signIn(providerId, { callbackUrl })
-  }
-
-  return (
-    <div className="min-h-screen bg-gradient-to-br from-amber-50 via-white to-blue-50 flex items-center justify-center py-12 px-4 sm:px-6 lg:px-8">
-      <div className="w-full max-w-md space-y-8">
-        {/* Modern Men Header */}
-        <div className="text-center">
-          <div className="mx-auto w-20 h-20 bg-gradient-to-br from-blue-600 via-amber-600 to-blue-800 rounded-full flex items-center justify-center shadow-xl mb-6">
-            <span className="text-3xl text-white font-bold">✂</span>
-          </div>
-          <h1 className="text-4xl font-bold bg-gradient-to-r from-blue-600 via-amber-600 to-blue-800 bg-clip-text text-transparent mb-2">
-            Modern Men
-          </h1>
-          <p className="text-amber-800 font-medium">Customer Portal</p>
-        </div>
-
-        <Card className="border-0 shadow-2xl bg-white/95 backdrop-blur-sm">
-          <CardHeader className="space-y-4 pb-6">
-            <CardTitle className="text-2xl text-center text-gray-800">Welcome Back</CardTitle>
-            <CardDescription className="text-center text-gray-600">
-              Sign in to your account
-            </CardDescription>
-          </CardHeader>
-          <CardContent className="space-y-4">
-            {/* OAuth Providers */}
-            {providers && Object.values(providers)
-              .filter((provider: any) => provider.id !== 'credentials')
-              .map((provider: any) => (
-                <Button
-                  key={provider.name}
-                  variant="outline"
-                  onClick={() => handleProviderSignIn(provider.id)}
-                  className="w-full border-amber-200 hover:border-amber-300 hover:bg-amber-50 text-gray-700"
-                  disabled={isLoading}
-                >
-                  {provider.id === 'google' && <Icons.google className="mr-2 h-4 w-4" />}
-                  {provider.id === 'github' && <Icons.gitHub className="mr-2 h-4 w-4" />}
-                  Continue with {provider.name}
-                </Button>
-              ))}
-
-            {/* Divider */}
-            {providers && Object.values(providers).length > 1 && (
-              <div className="relative">
-                <div className="absolute inset-0 flex items-center">
-                  <div className="w-full border-t border-amber-200" />
-                </div>
-                <div className="relative flex justify-center text-sm">
-                  <span className="px-2 bg-white text-amber-700 font-medium">Or continue with</span>
-                </div>
-              </div>
-            )}
-
-            {/* Credentials Form */}
-            {providers && Object.values(providers).some((p: any) => p.id === 'credentials') && (
-              <form onSubmit={handleCredentialsSignIn} className="space-y-6">
-                <div className="space-y-2">
-                  <Label htmlFor="email" className="text-sm font-medium text-gray-700">
-                    Email Address
-                  </Label>
-                  <Input
-                    id="email"
-                    type="email"
-                    placeholder="Enter your email address"
-                    value={email}
-                    onChange={(e) => setEmail(e.target.value)}
-                    required
-                    disabled={isLoading}
-                    className="border-amber-200 focus:border-amber-400 focus:ring-amber-400"
-                  />
-                </div>
-                <div className="space-y-2">
-                  <div className="flex items-center justify-between">
-                    <Label htmlFor="password" className="text-sm font-medium text-gray-700">
-                      Password
-                    </Label>
-                    <Link
-                      href="/auth/forgot-password"
-                      className="text-sm text-blue-600 hover:text-blue-800 font-medium"
-                    >
-                      Forgot password?
-                    </Link>
-                  </div>
-                  <Input
-                    id="password"
-                    type="password"
-                    placeholder="Enter your password"
-                    value={password}
-                    onChange={(e) => setPassword(e.target.value)}
-                    required
-                    disabled={isLoading}
-                    className="border-amber-200 focus:border-amber-400 focus:ring-amber-400"
-                  />
-                </div>
-                <Button
-                  type="submit"
-                  className="w-full bg-gradient-to-r from-blue-600 to-amber-600 hover:from-blue-700 hover:to-amber-700 text-white font-semibold py-3 rounded-lg shadow-lg hover:shadow-xl transition-all duration-200"
-                  disabled={isLoading}
-                >
-                  {isLoading ? (
-                    <>
-                      <Icons.spinner className="mr-2 h-4 w-4 animate-spin" />
-                      Signing in...
-                    </>
-                  ) : (
-                    'Sign In'
-                  )}
-                </Button>
-              </form>
-            )}
-
-            {/* Demo Accounts Section */}
-            <div className="mt-8 p-4 bg-gradient-to-r from-amber-50 to-blue-50 rounded-lg border border-amber-200">
-              <h3 className="text-sm font-semibold text-amber-800 mb-3">Demo Accounts:</h3>
-              <div className="space-y-2 text-sm">
-                <button
-                  onClick={() => {
-                    setEmail('john.smith@email.com')
-                    setPassword('password123')
-                  }}
-                  className="w-full text-left p-2 rounded bg-white hover:bg-amber-50 border border-amber-100 text-gray-700 hover:text-gray-800 transition-colors"
-                >
-                  <strong>Email:</strong> john.smith@email.com<br/>
-                  <strong>Password:</strong> password123
-                </button>
-                <button
-                  onClick={() => {
-                    setEmail('mike.brown@email.com')
-                    setPassword('password123')
-                  }}
-                  className="w-full text-left p-2 rounded bg-white hover:bg-amber-50 border border-amber-100 text-gray-700 hover:text-gray-800 transition-colors"
-                >
-                  <strong>Email:</strong> mike.brown@email.com<br/>
-                  <strong>Password:</strong> password123
-                </button>
-                <button
-                  onClick={() => {
-                    setEmail('rob.davis@email.com')
-                    setPassword('password123')
-                  }}
-                  className="w-full text-left p-2 rounded bg-white hover:bg-amber-50 border border-amber-100 text-gray-700 hover:text-gray-800 transition-colors"
-                >
-                  <strong>Email:</strong> rob.davis@email.com<br/>
-                  <strong>Password:</strong> password123
-                </button>
-              </div>
-            </div>
-          </CardContent>
-        </Card>
-
-        {/* Footer */}
-        <div className="mt-8 text-center space-y-4">
-          <p className="text-sm text-gray-600">
-            Don't have an account?{' '}
-            <Link href="/auth/signup" className="text-blue-600 hover:text-blue-800 font-medium">
-              Create account
-            </Link>
-          </p>
-          <p className="text-sm">
-            <Link href="/" className="text-amber-600 hover:text-amber-700 font-medium">
-              ← Back to website
-            </Link>
-          </p>
-          <div className="pt-4 border-t border-amber-200">
-            <p className="text-xs text-gray-500">
-              © 2025 Modern Men Barbershop. All rights reserved.
-            </p>
-          </div>
-        </div>
-      </div>
-    </div>
-  )
-}
+'use client'
+
+import { getProviders, signIn, getSession } from 'next-auth/react'
+import { useState, useEffect } from 'react'
+import { useSearchParams, useRouter } from 'next/navigation'
+import Link from 'next/link'
+import { Button } from '@/components/ui/button'
+import { Card, CardContent, CardDescription, CardHeader, CardTitle } from '@/components/ui/card'
+import { Input } from '@/components/ui/input'
+import { Label } from '@/components/ui/label'
+import { toast } from 'sonner'
+import { Icons } from '@/components/ui/icons'
+
+export default function PortalLoginPage() {
+  const [email, setEmail] = useState('')
+  const [password, setPassword] = useState('')
+  const [isLoading, setIsLoading] = useState(false)
+  const [providers, setProviders] = useState<any>(null)
+
+  const searchParams = useSearchParams()
+
+  const router = useRouter()
+
+  const callbackUrl = searchParams?.get('callbackUrl') || '/portal'
+  const error = searchParams?.get('error')
+
+  useEffect(() => {
+    const getProvidersData = async () => {
+      const providers = await getProviders()
+      setProviders(providers)
+    }
+    getProvidersData()
+
+    if (error) {
+      toast.error(error === 'CredentialsSignin' ? 'Invalid credentials' : 'Authentication failed')
+    }
+  }, [error])
+
+  const handleCredentialsSignIn = async (e: React.FormEvent) => {
+    e.preventDefault()
+    setIsLoading(true)
+
+    try {
+      const result = await signIn('credentials', {
+        email,
+        password,
+        redirect: false,
+      })
+
+      if (result?.error) {
+        toast.error('Sign in failed: ' + result.error)
+      } else {
+        toast.success('Signed in successfully! Welcome back!')
+        router.push(callbackUrl)
+      }
+    } catch (error) {
+      toast.error('Sign in failed: An unexpected error occurred')
+    } finally {
+      setIsLoading(false)
+    }
+  }
+
+  const handleProviderSignIn = (providerId: string) => {
+    signIn(providerId, { callbackUrl })
+  }
+
+  return (
+    <div className="min-h-screen bg-gradient-to-br from-amber-50 via-white to-blue-50 flex items-center justify-center py-12 px-4 sm:px-6 lg:px-8">
+      <div className="w-full max-w-md space-y-8">
+        {/* Modern Men Header */}
+        <div className="text-center">
+          <div className="mx-auto w-20 h-20 bg-gradient-to-br from-blue-600 via-amber-600 to-blue-800 rounded-full flex items-center justify-center shadow-xl mb-6">
+            <span className="text-3xl text-white font-bold">✂</span>
+          </div>
+          <h1 className="text-4xl font-bold bg-gradient-to-r from-blue-600 via-amber-600 to-blue-800 bg-clip-text text-transparent mb-2">
+            Modern Men
+          </h1>
+          <p className="text-amber-800 font-medium">Customer Portal</p>
+        </div>
+
+        <Card className="border-0 shadow-2xl bg-white/95 backdrop-blur-sm">
+          <CardHeader className="space-y-4 pb-6">
+            <CardTitle className="text-2xl text-center text-gray-800">Welcome Back</CardTitle>
+            <CardDescription className="text-center text-gray-600">
+              Sign in to your account
+            </CardDescription>
+          </CardHeader>
+          <CardContent className="space-y-4">
+            {/* OAuth Providers */}
+            {providers && Object.values(providers)
+              .filter((provider: any) => provider.id !== 'credentials')
+              .map((provider: any) => (
+                <Button
+                  key={provider.name}
+                  variant="outline"
+                  onClick={() => handleProviderSignIn(provider.id)}
+                  className="w-full border-amber-200 hover:border-amber-300 hover:bg-amber-50 text-gray-700"
+                  disabled={isLoading}
+                >
+                  {provider.id === 'google' && <Icons.google className="mr-2 h-4 w-4" />}
+                  {provider.id === 'github' && <Icons.gitHub className="mr-2 h-4 w-4" />}
+                  Continue with {provider.name}
+                </Button>
+              ))}
+
+            {/* Divider */}
+            {providers && Object.values(providers).length > 1 && (
+              <div className="relative">
+                <div className="absolute inset-0 flex items-center">
+                  <div className="w-full border-t border-amber-200" />
+                </div>
+                <div className="relative flex justify-center text-sm">
+                  <span className="px-2 bg-white text-amber-700 font-medium">Or continue with</span>
+                </div>
+              </div>
+            )}
+
+            {/* Credentials Form */}
+            {providers && Object.values(providers).some((p: any) => p.id === 'credentials') && (
+              <form onSubmit={handleCredentialsSignIn} className="space-y-6">
+                <div className="space-y-2">
+                  <Label htmlFor="email" className="text-sm font-medium text-gray-700">
+                    Email Address
+                  </Label>
+                  <Input
+                    id="email"
+                    type="email"
+                    placeholder="Enter your email address"
+                    value={email}
+                    onChange={(e) => setEmail(e.target.value)}
+                    required
+                    disabled={isLoading}
+                    className="border-amber-200 focus:border-amber-400 focus:ring-amber-400"
+                  />
+                </div>
+                <div className="space-y-2">
+                  <div className="flex items-center justify-between">
+                    <Label htmlFor="password" className="text-sm font-medium text-gray-700">
+                      Password
+                    </Label>
+                    <Link
+                      href="/auth/forgot-password"
+                      className="text-sm text-blue-600 hover:text-blue-800 font-medium"
+                    >
+                      Forgot password?
+                    </Link>
+                  </div>
+                  <Input
+                    id="password"
+                    type="password"
+                    placeholder="Enter your password"
+                    value={password}
+                    onChange={(e) => setPassword(e.target.value)}
+                    required
+                    disabled={isLoading}
+                    className="border-amber-200 focus:border-amber-400 focus:ring-amber-400"
+                  />
+                </div>
+                <Button
+                  type="submit"
+                  className="w-full bg-gradient-to-r from-blue-600 to-amber-600 hover:from-blue-700 hover:to-amber-700 text-white font-semibold py-3 rounded-lg shadow-lg hover:shadow-xl transition-all duration-200"
+                  disabled={isLoading}
+                >
+                  {isLoading ? (
+                    <>
+                      <Icons.spinner className="mr-2 h-4 w-4 animate-spin" />
+                      Signing in...
+                    </>
+                  ) : (
+                    'Sign In'
+                  )}
+                </Button>
+              </form>
+            )}
+
+            {/* Demo Accounts Section */}
+            <div className="mt-8 p-4 bg-gradient-to-r from-amber-50 to-blue-50 rounded-lg border border-amber-200">
+              <h3 className="text-sm font-semibold text-amber-800 mb-3">Demo Accounts:</h3>
+              <div className="space-y-2 text-sm">
+                <button
+                  onClick={() => {
+                    setEmail('john.smith@email.com')
+                    setPassword('password123')
+                  }}
+                  className="w-full text-left p-2 rounded bg-white hover:bg-amber-50 border border-amber-100 text-gray-700 hover:text-gray-800 transition-colors"
+                >
+                  <strong>Email:</strong> john.smith@email.com<br/>
+                  <strong>Password:</strong> password123
+                </button>
+                <button
+                  onClick={() => {
+                    setEmail('mike.brown@email.com')
+                    setPassword('password123')
+                  }}
+                  className="w-full text-left p-2 rounded bg-white hover:bg-amber-50 border border-amber-100 text-gray-700 hover:text-gray-800 transition-colors"
+                >
+                  <strong>Email:</strong> mike.brown@email.com<br/>
+                  <strong>Password:</strong> password123
+                </button>
+                <button
+                  onClick={() => {
+                    setEmail('rob.davis@email.com')
+                    setPassword('password123')
+                  }}
+                  className="w-full text-left p-2 rounded bg-white hover:bg-amber-50 border border-amber-100 text-gray-700 hover:text-gray-800 transition-colors"
+                >
+                  <strong>Email:</strong> rob.davis@email.com<br/>
+                  <strong>Password:</strong> password123
+                </button>
+              </div>
+            </div>
+          </CardContent>
+        </Card>
+
+        {/* Footer */}
+        <div className="mt-8 text-center space-y-4">
+          <p className="text-sm text-gray-600">
+            Don't have an account?{' '}
+            <Link href="/auth/signup" className="text-blue-600 hover:text-blue-800 font-medium">
+              Create account
+            </Link>
+          </p>
+          <p className="text-sm">
+            <Link href="/" className="text-amber-600 hover:text-amber-700 font-medium">
+              ← Back to website
+            </Link>
+          </p>
+          <div className="pt-4 border-t border-amber-200">
+            <p className="text-xs text-gray-500">
+              © 2025 Modern Men Barbershop. All rights reserved.
+            </p>
+          </div>
+        </div>
+      </div>
+    </div>
+  )
+}