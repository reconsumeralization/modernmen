import { z } from 'zod'
import { NextResponse } from 'next/server'

export interface ValidationResult<T> {
  success: boolean
  data?: T
  errors?: string[]
  error?: string
}

/**
 * Validates request body against a Zod schema
 */
export async function validateRequestBody<T>(
  request: Request,
  schema: z.ZodSchema<T>
): Promise<ValidationResult<T>> {
  try {
    const body = await request.json()
    const validatedData = schema.parse(body)
    return { success: true, data: validatedData }
  } catch (error) {
    if (error instanceof z.ZodError) {
      const errors = error.errors.map(err => {
        const path = err.path.join('.')
        return path ? `${path}: ${err.message}` : err.message
      })
      return { success: false, errors }
    }
    return { success: false, error: 'Invalid JSON in request body' }
  }
}

/**
 * Validates URL search parameters
 */
export function validaterchParams<T>(
<<<<<<< HEAD
  rchParams: URLSearchParams,
=======
  searchParams: URLSearchParams,
>>>>>>> cb98ae83
  schema: z.ZodSchema<T>
): ValidationResult<T> {
  try {
    const params = Object.fromEntries(searchParams.entries())
    const validatedData = schema.parse(params)
    return { success: true, data: validatedData }
  } catch (error) {
    if (error instanceof z.ZodError) {
      const errors = error.errors.map(err => {
        const path = err.path.join('.')
        return path ? `${path}: ${err.message}` : err.message
      })
      return { success: false, errors }
    }
    return { success: false, error: 'Invalid URL parameters' }
  }
}

/**
 * Creates a standardized validation error response
 */
export function createValidationErrorResponse(errors: string[] | string) {
  const errorMessage = Array.isArray(errors) ? errors.join(', ') : errors

  return NextResponse.json(
    {
      error: 'Validation failed',
      message: errorMessage,
      details: Array.isArray(errors) ? errors : [errors]
    },
    { status: 400 }
  )
}

/**
 * Creates a standardized server error response
 */
export function createServerErrorResponse(error: string = 'Internal server error') {
  return NextResponse.json(
    {
      error: 'Internal server error',
      message: process.env.NODE_ENV === 'development' ? error : 'Something went wrong'
    },
    { status: 500 }
  )
}

/**
 * Validates request with authentication context
 */
export async function validateAuthenticatedRequest<T>(
  request: Request,
  schema: z.ZodSchema<T>
): Promise<ValidationResult<T & { userId: string }>> {
  try {
    // This would typically get the user ID from the session/auth context
    // For now, we'll return a mock validation result
    const bodyValidation = await validateRequestBody(request, schema)

    if (!bodyValidation.success) {
      return bodyValidation as ValidationResult<T & { userId: string }>
    }

    // In a real implementation, you'd get the user ID from the auth context
    const userId = 'mock-user-id' // This should come from auth middleware

    return {
      success: true,
      data: { ...bodyValidation.data!, userId }
    }
  } catch (error) {
    if (error instanceof z.ZodError) {
      const errors = error.errors.map(err => {
        const path = err.path.join('.')
        return path ? `${path}: ${err.message}` : err.message
      })
      return { success: false, errors }
    }
    return { success: false, error: 'Invalid request' }
  }
}

/**
 * Sanitizes string input to prevent XSS
 */
export function sanitizeString(input: string): string {
  return input
    .replace(/</g, '&lt;')
    .replace(/>/g, '&gt;')
    .replace(/"/g, '&quot;')
    .replace(/'/g, '&#x27;')
    .replace(/\//g, '&#x2F;')
    .trim()
}

/**
 * Sanitizes object recursively
 */
export function sanitizeObject<T extends Record<string, any>>(obj: T): T {
  const sanitized = { ...obj }

  for (const [key, value] of Object.entries(sanitized)) {
    if (typeof value === 'string') {
      (sanitized as any)[key] = sanitizeString(value)
    } else if (typeof value === 'object' && value !== null && !Array.isArray(value)) {
      (sanitized as any)[key] = sanitizeObject(value)
    } else if (Array.isArray(value)) {
      (sanitized as any)[key] = value.map((item: any) =>
        typeof item === 'string' ? sanitizeString(item) : item
      )
    }
  }

  return sanitized as T
}

/**
 * Rate limiting validation wrapper
 */
export async function withRateLimit<T>(
  request: Request,
  handler: () => Promise<NextResponse>,
  rateLimitFn: () => Promise<{ success: boolean; remaining: number; reset: Date }>
): Promise<NextResponse> {
  try {
    const rateLimit = await rateLimitFn()

    if (!rateLimit.success) {
      return NextResponse.json(
        {
          error: 'Rate limit exceeded',
          message: 'Too many requests. Please try again later.',
          retryAfter: Math.ceil((rateLimit.reset.getTime() - Date.now()) / 1000)
        },
        {
          status: 429,
          headers: {
            'Retry-After': Math.ceil((rateLimit.reset.getTime() - Date.now()) / 1000).toString(),
            'X-RateLimit-Remaining': '0'
          }
        }
      )
    }

    return await handler()
  } catch (error) {
    console.error('Rate limiting error:', error)
    return await handler() // Allow request on rate limiting failure
  }
}
<|MERGE_RESOLUTION|>--- conflicted
+++ resolved
@@ -1,192 +1,188 @@
-import { z } from 'zod'
-import { NextResponse } from 'next/server'
-
-export interface ValidationResult<T> {
-  success: boolean
-  data?: T
-  errors?: string[]
-  error?: string
-}
-
-/**
- * Validates request body against a Zod schema
- */
-export async function validateRequestBody<T>(
-  request: Request,
-  schema: z.ZodSchema<T>
-): Promise<ValidationResult<T>> {
-  try {
-    const body = await request.json()
-    const validatedData = schema.parse(body)
-    return { success: true, data: validatedData }
-  } catch (error) {
-    if (error instanceof z.ZodError) {
-      const errors = error.errors.map(err => {
-        const path = err.path.join('.')
-        return path ? `${path}: ${err.message}` : err.message
-      })
-      return { success: false, errors }
-    }
-    return { success: false, error: 'Invalid JSON in request body' }
-  }
-}
-
-/**
- * Validates URL search parameters
- */
-export function validaterchParams<T>(
-<<<<<<< HEAD
-  rchParams: URLSearchParams,
-=======
-  searchParams: URLSearchParams,
->>>>>>> cb98ae83
-  schema: z.ZodSchema<T>
-): ValidationResult<T> {
-  try {
-    const params = Object.fromEntries(searchParams.entries())
-    const validatedData = schema.parse(params)
-    return { success: true, data: validatedData }
-  } catch (error) {
-    if (error instanceof z.ZodError) {
-      const errors = error.errors.map(err => {
-        const path = err.path.join('.')
-        return path ? `${path}: ${err.message}` : err.message
-      })
-      return { success: false, errors }
-    }
-    return { success: false, error: 'Invalid URL parameters' }
-  }
-}
-
-/**
- * Creates a standardized validation error response
- */
-export function createValidationErrorResponse(errors: string[] | string) {
-  const errorMessage = Array.isArray(errors) ? errors.join(', ') : errors
-
-  return NextResponse.json(
-    {
-      error: 'Validation failed',
-      message: errorMessage,
-      details: Array.isArray(errors) ? errors : [errors]
-    },
-    { status: 400 }
-  )
-}
-
-/**
- * Creates a standardized server error response
- */
-export function createServerErrorResponse(error: string = 'Internal server error') {
-  return NextResponse.json(
-    {
-      error: 'Internal server error',
-      message: process.env.NODE_ENV === 'development' ? error : 'Something went wrong'
-    },
-    { status: 500 }
-  )
-}
-
-/**
- * Validates request with authentication context
- */
-export async function validateAuthenticatedRequest<T>(
-  request: Request,
-  schema: z.ZodSchema<T>
-): Promise<ValidationResult<T & { userId: string }>> {
-  try {
-    // This would typically get the user ID from the session/auth context
-    // For now, we'll return a mock validation result
-    const bodyValidation = await validateRequestBody(request, schema)
-
-    if (!bodyValidation.success) {
-      return bodyValidation as ValidationResult<T & { userId: string }>
-    }
-
-    // In a real implementation, you'd get the user ID from the auth context
-    const userId = 'mock-user-id' // This should come from auth middleware
-
-    return {
-      success: true,
-      data: { ...bodyValidation.data!, userId }
-    }
-  } catch (error) {
-    if (error instanceof z.ZodError) {
-      const errors = error.errors.map(err => {
-        const path = err.path.join('.')
-        return path ? `${path}: ${err.message}` : err.message
-      })
-      return { success: false, errors }
-    }
-    return { success: false, error: 'Invalid request' }
-  }
-}
-
-/**
- * Sanitizes string input to prevent XSS
- */
-export function sanitizeString(input: string): string {
-  return input
-    .replace(/</g, '&lt;')
-    .replace(/>/g, '&gt;')
-    .replace(/"/g, '&quot;')
-    .replace(/'/g, '&#x27;')
-    .replace(/\//g, '&#x2F;')
-    .trim()
-}
-
-/**
- * Sanitizes object recursively
- */
-export function sanitizeObject<T extends Record<string, any>>(obj: T): T {
-  const sanitized = { ...obj }
-
-  for (const [key, value] of Object.entries(sanitized)) {
-    if (typeof value === 'string') {
-      (sanitized as any)[key] = sanitizeString(value)
-    } else if (typeof value === 'object' && value !== null && !Array.isArray(value)) {
-      (sanitized as any)[key] = sanitizeObject(value)
-    } else if (Array.isArray(value)) {
-      (sanitized as any)[key] = value.map((item: any) =>
-        typeof item === 'string' ? sanitizeString(item) : item
-      )
-    }
-  }
-
-  return sanitized as T
-}
-
-/**
- * Rate limiting validation wrapper
- */
-export async function withRateLimit<T>(
-  request: Request,
-  handler: () => Promise<NextResponse>,
-  rateLimitFn: () => Promise<{ success: boolean; remaining: number; reset: Date }>
-): Promise<NextResponse> {
-  try {
-    const rateLimit = await rateLimitFn()
-
-    if (!rateLimit.success) {
-      return NextResponse.json(
-        {
-          error: 'Rate limit exceeded',
-          message: 'Too many requests. Please try again later.',
-          retryAfter: Math.ceil((rateLimit.reset.getTime() - Date.now()) / 1000)
-        },
-        {
-          status: 429,
-          headers: {
-            'Retry-After': Math.ceil((rateLimit.reset.getTime() - Date.now()) / 1000).toString(),
-            'X-RateLimit-Remaining': '0'
-          }
-        }
-      )
-    }
-
-    return await handler()
-  } catch (error) {
-    console.error('Rate limiting error:', error)
-    return await handler() // Allow request on rate limiting failure
-  }
-}
+import { z } from 'zod'
+import { NextResponse } from 'next/server'
+
+export interface ValidationResult<T> {
+  success: boolean
+  data?: T
+  errors?: string[]
+  error?: string
+}
+
+/**
+ * Validates request body against a Zod schema
+ */
+export async function validateRequestBody<T>(
+  request: Request,
+  schema: z.ZodSchema<T>
+): Promise<ValidationResult<T>> {
+  try {
+    const body = await request.json()
+    const validatedData = schema.parse(body)
+    return { success: true, data: validatedData }
+  } catch (error) {
+    if (error instanceof z.ZodError) {
+      const errors = error.errors.map(err => {
+        const path = err.path.join('.')
+        return path ? `${path}: ${err.message}` : err.message
+      })
+      return { success: false, errors }
+    }
+    return { success: false, error: 'Invalid JSON in request body' }
+  }
+}
+
+/**
+ * Validates URL search parameters
+ */
+export function validaterchParams<T>(
+  searchParams: URLSearchParams,
+  schema: z.ZodSchema<T>
+): ValidationResult<T> {
+  try {
+    const params = Object.fromEntries(searchParams.entries())
+    const validatedData = schema.parse(params)
+    return { success: true, data: validatedData }
+  } catch (error) {
+    if (error instanceof z.ZodError) {
+      const errors = error.errors.map(err => {
+        const path = err.path.join('.')
+        return path ? `${path}: ${err.message}` : err.message
+      })
+      return { success: false, errors }
+    }
+    return { success: false, error: 'Invalid URL parameters' }
+  }
+}
+
+/**
+ * Creates a standardized validation error response
+ */
+export function createValidationErrorResponse(errors: string[] | string) {
+  const errorMessage = Array.isArray(errors) ? errors.join(', ') : errors
+
+  return NextResponse.json(
+    {
+      error: 'Validation failed',
+      message: errorMessage,
+      details: Array.isArray(errors) ? errors : [errors]
+    },
+    { status: 400 }
+  )
+}
+
+/**
+ * Creates a standardized server error response
+ */
+export function createServerErrorResponse(error: string = 'Internal server error') {
+  return NextResponse.json(
+    {
+      error: 'Internal server error',
+      message: process.env.NODE_ENV === 'development' ? error : 'Something went wrong'
+    },
+    { status: 500 }
+  )
+}
+
+/**
+ * Validates request with authentication context
+ */
+export async function validateAuthenticatedRequest<T>(
+  request: Request,
+  schema: z.ZodSchema<T>
+): Promise<ValidationResult<T & { userId: string }>> {
+  try {
+    // This would typically get the user ID from the session/auth context
+    // For now, we'll return a mock validation result
+    const bodyValidation = await validateRequestBody(request, schema)
+
+    if (!bodyValidation.success) {
+      return bodyValidation as ValidationResult<T & { userId: string }>
+    }
+
+    // In a real implementation, you'd get the user ID from the auth context
+    const userId = 'mock-user-id' // This should come from auth middleware
+
+    return {
+      success: true,
+      data: { ...bodyValidation.data!, userId }
+    }
+  } catch (error) {
+    if (error instanceof z.ZodError) {
+      const errors = error.errors.map(err => {
+        const path = err.path.join('.')
+        return path ? `${path}: ${err.message}` : err.message
+      })
+      return { success: false, errors }
+    }
+    return { success: false, error: 'Invalid request' }
+  }
+}
+
+/**
+ * Sanitizes string input to prevent XSS
+ */
+export function sanitizeString(input: string): string {
+  return input
+    .replace(/</g, '&lt;')
+    .replace(/>/g, '&gt;')
+    .replace(/"/g, '&quot;')
+    .replace(/'/g, '&#x27;')
+    .replace(/\//g, '&#x2F;')
+    .trim()
+}
+
+/**
+ * Sanitizes object recursively
+ */
+export function sanitizeObject<T extends Record<string, any>>(obj: T): T {
+  const sanitized = { ...obj }
+
+  for (const [key, value] of Object.entries(sanitized)) {
+    if (typeof value === 'string') {
+      (sanitized as any)[key] = sanitizeString(value)
+    } else if (typeof value === 'object' && value !== null && !Array.isArray(value)) {
+      (sanitized as any)[key] = sanitizeObject(value)
+    } else if (Array.isArray(value)) {
+      (sanitized as any)[key] = value.map((item: any) =>
+        typeof item === 'string' ? sanitizeString(item) : item
+      )
+    }
+  }
+
+  return sanitized as T
+}
+
+/**
+ * Rate limiting validation wrapper
+ */
+export async function withRateLimit<T>(
+  request: Request,
+  handler: () => Promise<NextResponse>,
+  rateLimitFn: () => Promise<{ success: boolean; remaining: number; reset: Date }>
+): Promise<NextResponse> {
+  try {
+    const rateLimit = await rateLimitFn()
+
+    if (!rateLimit.success) {
+      return NextResponse.json(
+        {
+          error: 'Rate limit exceeded',
+          message: 'Too many requests. Please try again later.',
+          retryAfter: Math.ceil((rateLimit.reset.getTime() - Date.now()) / 1000)
+        },
+        {
+          status: 429,
+          headers: {
+            'Retry-After': Math.ceil((rateLimit.reset.getTime() - Date.now()) / 1000).toString(),
+            'X-RateLimit-Remaining': '0'
+          }
+        }
+      )
+    }
+
+    return await handler()
+  } catch (error) {
+    console.error('Rate limiting error:', error)
+    return await handler() // Allow request on rate limiting failure
+  }
+}