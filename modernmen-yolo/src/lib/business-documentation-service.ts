--- conflicted
+++ resolved
@@ -1,698 +1,695 @@
-/**
- * Business Documentation Service
- * Handles business documentation management, workflow automation, and content synchronization
- */
-
-import { 
-  BusinessDocumentation, 
-  BusinessDocumentationCreateRequest, 
-  BusinessDocumentationUpdateRequest,
-  BusinessDocumentationFilter,
-  DocumentationTemplate,
-  ContentApprovalWorkflow,
-  DocumentationMetrics,
-  WorkflowStep,
-  DocumentationStatus
-} from '@/types/business-documentation'
-import { UserRole } from '@/types/documentation'
-
-export interface BusinessDocumentationServiceConfig {
-  payloadApiUrl: string
-  payloadApiKey?: string
-  enableWorkflowAutomation: boolean
-  enableNotifications: boolean
-  enableAnalytics: boolean
-  defaultWorkflowId?: string
-}
-
-export class BusinessDocumentationService {
-  private config: BusinessDocumentationServiceConfig
-  private cache: Map<string, any> = new Map()
-  private cacheExpiry: Map<string, number> = new Map()
-
-  constructor(config: BusinessDocumentationServiceConfig) {
-    this.config = config
-  }
-
-  /**
-   * Create new business documentation
-   */
-  async createDocumentation(
-    request: BusinessDocumentationCreateRequest,
-    authorId: string
-  ): Promise<BusinessDocumentation> {
-    try {
-      // Apply template if specified
-      let content = request.content
-      if (request.type && request.category) {
-        const template = await this.getDefaultTemplate(request.type, request.category)
-        if (template) {
-          content = this.applyTemplate(template, request)
-        }
-      }
-
-      // Get appropriate workflow
-      const workflow = await this.getWorkflowForDocument(request.type, request.category)
-
-      const documentData = {
-        ...request,
-        content,
-        author: authorId,
-        status: 'draft' as DocumentationStatus,
-        version: '1.0.0',
-        workflow: {
-          currentStep: 'draft' as WorkflowStep,
-          steps: workflow?.steps || [],
-          assignedReviewers: [],
-          comments: [],
-          history: [{
-            id: this.generateId(),
-            step: 'draft' as WorkflowStep,
-            action: 'created' as const,
-            actor: { id: authorId, name: '', role: 'salon_owner' as UserRole },
-            timestamp: new Date(),
-            comment: 'Document created'
-          }]
-        },
-        metadata: {
-          views: 0,
-          rating: 0,
-          ratingCount: 0,
-          completionRate: 0,
-          feedbackCount: 0,
-          isNew: true,
-          isUpdated: false,
-          isDeprecated: false,
-          isFeatured: false,
-          isRequired: false,
-          complianceRequired: false,
-          trainingRequired: false
-        },
-        approvals: [],
-        relatedDocuments: request.relatedDocuments || [],
-        attachments: [],
-        translations: [],
-        analytics: {
-          totalViews: 0,
-          uniqueViews: 0,
-          averageTimeOnPage: 0,
-          bounceRate: 0,
-          completionRate: 0,
-          rchRanking: 0,
-          popularSections: [],
-          commonExitPoints: [],
-          userFeedback: {
-            helpful: 0,
-            notHelpful: 0,
-            averageRating: 0,
-            totalRatings: 0
-          },
-          conversionMetrics: {
-            taskCompletions: 0,
-            goalAchievements: 0,
-            followUpActions: 0
-          }
-        }
-      }
-
-      const response = await this.makePayloadRequest('POST', '/api/documentation', documentData)
-      
-      if (this.config.enableAnalytics) {
-        await this.trackEvent('documentation_created', {
-          documentId: response.id,
-          type: request.type,
-          category: request.category,
-          authorId
-        })
-      }
-
-      return this.mapPayloadToBusinessDoc(response)
-    } catch (error) {
-      console.error('Error creating documentation:', error)
-      throw new Error('Failed to create documentation')
-    }
-  }
-
-  /**
-   * Update existing documentation
-   */
-  async updateDocumentation(
-    request: BusinessDocumentationUpdateRequest,
-    userId: string
-  ): Promise<BusinessDocumentation> {
-    try {
-      const existing = await this.getDocumentationById(request.id)
-      if (!existing) {
-        throw new Error('Documentation not found')
-      }
-
-      // Handle workflow actions
-      if (request.workflowAction) {
-        await this.processWorkflowAction(existing, request.workflowAction, userId, request.comment)
-      }
-
-      // Update version if content changed
-      let version = existing.version || '1.0.0'
-      if (request.content && request.content !== existing.content) {
-        version = this.incrementVersion(version)
-      }
-
-      const updateData = {
-        ...request,
-        version,
-        lastUpdated: new Date(),
-        metadata: {
-          ...existing.metadata,
-          isUpdated: true
-        }
-      }
-
-      const response = await this.makePayloadRequest('PATCH', `/api/documentation/${request.id}`, updateData)
-      
-      if (this.config.enableAnalytics) {
-        await this.trackEvent('documentation_updated', {
-          documentId: request.id,
-          userId,
-          workflowAction: request.workflowAction
-        })
-      }
-
-      // Clear cache
-      this.clearCache(`doc_${request.id}`)
-
-      return this.mapPayloadToBusinessDoc(response)
-    } catch (error) {
-      console.error('Error updating documentation:', error)
-      throw new Error('Failed to update documentation')
-    }
-  }
-
-  /**
-   * Get documentation by ID
-   */
-  async getDocumentationById(id: string): Promise<BusinessDocumentation | null> {
-    const cacheKey = `doc_${id}`
-    
-    // Check cache first
-    if (this.isValidCache(cacheKey)) {
-      return this.cache.get(cacheKey)
-    }
-
-    try {
-      const response = await this.makePayloadRequest('GET', `/api/documentation/${id}`)
-      const doc = this.mapPayloadToBusinessDoc(response)
-      
-      // Cache for 5 minutes
-      this.setCache(cacheKey, doc, 5 * 60 * 1000)
-      
-      return doc
-    } catch (error) {
-      console.error('Error fetching documentation:', error)
-      return null
-    }
-  }
-
-  /**
-   * rch and filter documentation
-   */
-  async rchDocumentation(
-    filter: BusinessDocumentationFilter,
-    userRole: UserRole,
-    page: number = 1,
-    limit: number = 20
-  ): Promise<{
-    documents: BusinessDocumentation[]
-    total: number
-    page: number
-    totalPages: number
-  }> {
-    try {
-      const query = this.buildrchQuery(filter, userRole)
-      const response = await this.makePayloadRequest('GET', '/api/documentation', {
-        ...query,
-        page,
-        limit
-      })
-
-      return {
-        documents: response.docs.map((doc: any) => this.mapPayloadToBusinessDoc(doc)),
-        total: response.totalDocs,
-        page: response.page,
-        totalPages: response.totalPages
-      }
-    } catch (error) {
-      console.error('Error rching documentation:', error)
-      throw new Error('Failed to rch documentation')
-    }
-  }
-
-  /**
-   * Get documentation templates
-   */
-  async getTemplates(type?: string, category?: string): Promise<DocumentationTemplate[]> {
-    const cacheKey = `templates_${type || 'all'}_${category || 'all'}`
-    
-    if (this.isValidCache(cacheKey)) {
-      return this.cache.get(cacheKey)
-    }
-
-    try {
-      const query: any = { isActive: true }
-      if (type) query.type = type
-      if (category) query.category = category
-
-      const response = await this.makePayloadRequest('GET', '/api/documentation-templates', query)
-      const templates = response.docs.map((template: any) => this.mapPayloadToTemplate(template))
-      
-      // Cache for 30 minutes
-      this.setCache(cacheKey, templates, 30 * 60 * 1000)
-      
-      return templates
-    } catch (error) {
-      console.error('Error fetching templates:', error)
-      return []
-    }
-  }
-
-  /**
-   * Get workflow for document type/category
-   */
-  async getWorkflowForDocument(type: string, category: string): Promise<ContentApprovalWorkflow | null> {
-    const cacheKey = `workflow_${type}_${category}`
-    
-    if (this.isValidCache(cacheKey)) {
-      return this.cache.get(cacheKey)
-    }
-
-    try {
-      const response = await this.makePayloadRequest('GET', '/api/documentation-workflows', {
-        isActive: true,
-        $or: [
-          { isDefault: true },
-          { applicableTypes: { $in: [type] } },
-          { applicableCategories: { $in: [category] } }
-        ]
-      })
-
-      const workflow = response.docs.length > 0 ? this.mapPayloadToWorkflow(response.docs[0]) : null
-      
-      // Cache for 1 hour
-      this.setCache(cacheKey, workflow, 60 * 60 * 1000)
-      
-      return workflow
-    } catch (error) {
-      console.error('Error fetching workflow:', error)
-      return null
-    }
-  }
-
-  /**
-   * Get documentation metrics
-   */
-  async getDocumentationMetrics(
-    dateRange?: { start: Date; end: Date }
-  ): Promise<DocumentationMetrics> {
-    try {
-      const query: any = {}
-      if (dateRange) {
-        query.createdAt = {
-          $gte: dateRange.start,
-          $lte: dateRange.end
-        }
-      }
-
-      const [docsResponse, templatesResponse, workflowsResponse] = await Promise.all([
-        this.makePayloadRequest('GET', '/api/documentation', { ...query, limit: 1000 }),
-        this.makePayloadRequest('GET', '/api/documentation-templates', { limit: 100 }),
-        this.makePayloadRequest('GET', '/api/documentation-workflows', { limit: 100 })
-      ])
-
-      const docs = docsResponse.docs
-      
-      // Calculate metrics
-      const documentsByStatus = docs.reduce((acc: any, doc: any) => {
-        acc[doc.status] = (acc[doc.status] || 0) + 1
-        return acc
-      }, {})
-
-      const documentsByType = docs.reduce((acc: any, doc: any) => {
-        acc[doc.type] = (acc[doc.type] || 0) + 1
-        return acc
-      }, {})
-
-      const documentsByCategory = docs.reduce((acc: any, doc: any) => {
-        acc[doc.category] = (acc[doc.category] || 0) + 1
-        return acc
-      }, {})
-
-      const popularDocuments = docs
-        .sort((a: any, b: any) => (b.metadata?.views || 0) - (a.metadata?.views || 0))
-        .slice(0, 10)
-        .map((doc: any) => this.mapPayloadToBusinessDoc(doc))
-
-      return {
-        totalDocuments: docs.length,
-        documentsByStatus,
-        documentsByType,
-        documentsByCategory,
-        averageApprovalTime: this.calculateAverageApprovalTime(docs),
-        pendingApprovals: docs.filter((doc: any) => 
-          ['in-review', 'pending-approval'].includes(doc.status)
-        ).length,
-        overdueReviews: docs.filter((doc: any) => 
-          doc.metadata?.nextReviewDate && new Date(doc.metadata.nextReviewDate) < new Date()
-        ).length,
-        popularDocuments,
-        recentActivity: [], // Would be populated from workflow history
-        userEngagement: {
-          activeUsers: 0, // Would be calculated from analytics
-          averageSessionDuration: 0,
-          mostViewedCategories: Object.keys(documentsByCategory)
-            .sort((a, b) => documentsByCategory[b] - documentsByCategory[a])
-            .slice(0, 5),
-          rchQueries: [] // Would be populated from rch analytics
-        }
-      }
-    } catch (error) {
-      console.error('Error fetching documentation metrics:', error)
-      throw new Error('Failed to fetch documentation metrics')
-    }
-  }
-
-  /**
-   * Process workflow action
-   */
-  private async processWorkflowAction(
-    doc: BusinessDocumentation,
-    action: string,
-    userId: string,
-    comment?: string
-  ): Promise<void> {
-    const workflow = doc.workflow
-    
-    switch (action) {
-      case 'submit-for-review':
-        workflow.currentStep = 'content-review'
-        // Assign reviewers based on workflow configuration
-        break
-      case 'approve':
-        workflow.currentStep = this.getNextWorkflowStep(workflow.currentStep)
-        if (workflow.currentStep === 'published') {
-          // Auto-publish if final approval
-        }
-        break
-      case 'reject':
-        workflow.currentStep = 'draft'
-        break
-      case 'publish':
-        workflow.currentStep = 'published'
-        break
-      case 'archive':
-        // Handle archiving
-        break
-    }
-
-    // Add workflow comment
-    if (comment) {
-      workflow.comments.push({
-        id: this.generateId(),
-        author: { id: userId, name: '', role: 'salon_owner' },
-        content: comment,
-        type: action === 'approve' ? 'approval' : action === 'reject' ? 'rejection' : 'comment',
-        createdAt: new Date()
-      })
-    }
-
-    // Send notifications if enabled
-    if (this.config.enableNotifications) {
-      await this.sendWorkflowNotification(doc, action, userId)
-    }
-  }
-
-  /**
-   * Apply template to content
-   */
-  private applyTemplate(template: DocumentationTemplate, request: BusinessDocumentationCreateRequest): string {
-    let content = template.template
-    
-    // Replace placeholders with actual values
-    content = content.replace(/\{\{title\}\}/g, request.title)
-    content = content.replace(/\{\{category\}\}/g, request.category)
-    content = content.replace(/\{\{type\}\}/g, request.type)
-    
-    // Add any custom field replacements
-    template.fields.forEach(field => {
-      const placeholder = `{{${field.name}}}`
-      const value = (request as any)[field.name] || field.placeholder || ''
-      content = content.replace(new RegExp(placeholder, 'g'), value)
-    })
-
-    return content
-  }
-
-  /**
-   * Get default template for type/category
-   */
-  private async getDefaultTemplate(type: string, category: string): Promise<DocumentationTemplate | null> {
-    const templates = await this.getTemplates(type, category)
-    return templates.find(t => t.isDefault) || templates[0] || null
-  }
-
-  /**
-   * Build rch query from filter
-   */
-  private buildrchQuery(filter: BusinessDocumentationFilter, userRole: UserRole): any {
-    const query: any = {}
-
-    if (filter.type?.length) {
-      query.type = { $in: filter.type }
-    }
-
-    if (filter.category?.length) {
-      query.category = { $in: filter.category }
-    }
-
-    if (filter.status?.length) {
-      query.status = { $in: filter.status }
-    }
-
-    if (filter.difficulty?.length) {
-      query.difficulty = { $in: filter.difficulty }
-    }
-
-    if (filter.priority?.length) {
-      query.priority = { $in: filter.priority }
-    }
-
-    if (filter.tags?.length) {
-      query['tags.tag'] = { $in: filter.tags }
-    }
-
-    if (filter.author?.length) {
-      query.author = { $in: filter.author }
-    }
-
-    if (filter.dateRange) {
-      query.createdAt = {
-        $gte: filter.dateRange.start,
-        $lte: filter.dateRange.end
-      }
-    }
-
-    if (filter.rchQuery) {
-      query.$or = [
-        { title: { $regex: filter.rchQuery, $options: 'i' } },
-        { excerpt: { $regex: filter.rchQuery, $options: 'i' } },
-        { content: { $regex: filter.rchQuery, $options: 'i' } }
-      ]
-    }
-
-    // Apply role-based filtering
-    const roleHierarchy = {
-      'salon_customer': ['guest', 'salon_customer'],
-      'salon_employee': ['guest', 'salon_customer', 'salon_employee'],
-      'salon_owner': ['guest', 'salon_customer', 'salon_employee', 'salon_owner'],
-      'developer': ['guest', 'salon_customer', 'salon_employee', 'salon_owner', 'developer'],
-      'system_admin': ['guest', 'salon_customer', 'salon_employee', 'salon_owner', 'developer', 'system_admin']
-    }
-
-    const accessibleRoles = roleHierarchy[userRole as keyof typeof roleHierarchy] || [userRole]
-    query.targetRole = { $in: accessibleRoles }
-
-    return query
-  }
-
-  /**
-   * Helper methods
-   */
-  private async makePayloadRequest(method: string, endpoint: string, data?: any): Promise<any> {
-    const url = `${this.config.payloadApiUrl}${endpoint}`
-    const options: RequestInit = {
-      method,
-      headers: {
-        'Content-Type': 'application/json',
-        ...(this.config.payloadApiKey && { 'Authorization': `Bearer ${this.config.payloadApiKey}` })
-      }
-    }
-
-    if (data && method !== 'GET') {
-      options.body = JSON.stringify(data)
-    } else if (data && method === 'GET') {
-      const params = new URLSearchParams(data as Record<string, string>)
-<<<<<<< HEAD
-      const response = await fetch(`${url}?${params}`, options)
-=======
-      const response = await fetch(`${url}?${params.toString()}`, options)
->>>>>>> cb98ae83
-      return response.json()
-    }
-
-    const response = await fetch(url, options)
-    if (!response.ok) {
-      throw new Error(`HTTP ${response.status}: ${response.statusText}`)
-    }
-    return response.json()
-  }
-
-  private mapPayloadToBusinessDoc(payload: any): BusinessDocumentation {
-    return {
-      id: payload.id,
-      title: payload.title,
-      slug: payload.slug,
-      type: payload.type,
-      targetRole: payload.targetRole,
-      category: payload.category,
-      content: payload.content,
-      excerpt: payload.excerpt,
-      tags: payload.tags?.map((t: any) => t.tag) || [],
-      author: payload.author,
-      status: payload.status,
-      version: payload.version,
-      lastUpdated: new Date(payload.updatedAt),
-      createdAt: new Date(payload.createdAt),
-      publishedAt: payload.publishedAt ? new Date(payload.publishedAt) : undefined,
-      scheduledPublishAt: payload.scheduledPublishAt ? new Date(payload.scheduledPublishAt) : undefined,
-      difficulty: payload.difficulty,
-      estimatedReadTime: payload.estimatedReadTime,
-      priority: payload.priority,
-      metadata: payload.metadata || {},
-      workflow: payload.workflow || { currentStep: 'draft', steps: [], assignedReviewers: [], comments: [], history: [] },
-      approvals: payload.approvals || [],
-      relatedDocuments: payload.relatedDocuments?.map((r: any) => r.document) || [],
-      attachments: payload.attachments || [],
-      translations: payload.translations || [],
-      analytics: payload.analytics || {
-        totalViews: 0,
-        uniqueViews: 0,
-        averageTimeOnPage: 0,
-        bounceRate: 0,
-        completionRate: 0,
-        rchRanking: 0,
-        popularSections: [],
-        commonExitPoints: [],
-        userFeedback: { helpful: 0, notHelpful: 0, averageRating: 0, totalRatings: 0 },
-        conversionMetrics: { taskCompletions: 0, goalAchievements: 0, followUpActions: 0 }
-      }
-    }
-  }
-
-  private mapPayloadToTemplate(payload: any): DocumentationTemplate {
-    return {
-      id: payload.id,
-      name: payload.name,
-      description: payload.description,
-      type: payload.type,
-      category: payload.category,
-      targetRole: payload.targetRoles?.map((r: any) => r.role) || [],
-      template: payload.template,
-      fields: payload.fields || [],
-      isDefault: payload.isDefault,
-      createdBy: payload.createdBy,
-      createdAt: new Date(payload.createdAt),
-      usageCount: payload.usageCount
-    }
-  }
-
-  private mapPayloadToWorkflow(payload: any): ContentApprovalWorkflow {
-    return {
-      id: payload.id,
-      name: payload.name,
-      description: payload.description,
-      steps: payload.steps || [],
-      applicableTypes: payload.applicableTypes?.map((t: any) => t.type) || [],
-      applicableCategories: payload.applicableCategories?.map((c: any) => c.category) || [],
-      isDefault: payload.isDefault,
-      isActive: payload.isActive,
-      createdBy: payload.createdBy,
-      createdAt: new Date(payload.createdAt),
-      updatedAt: new Date(payload.updatedAt)
-    }
-  }
-
-  private getNextWorkflowStep(currentStep: WorkflowStep): WorkflowStep {
-    const stepOrder: WorkflowStep[] = [
-      'draft',
-      'content-review',
-      'technical-review',
-      'compliance-review',
-      'final-approval',
-      'published'
-    ]
-    
-    const currentIndex = stepOrder.indexOf(currentStep)
-    return stepOrder[currentIndex + 1] || 'published'
-  }
-
-  private calculateAverageApprovalTime(docs: any[]): number {
-    // Calculate average time from creation to publication
-    const publishedDocs = docs.filter(doc => doc.status === 'published' && doc.publishedAt)
-    if (publishedDocs.length === 0) return 0
-
-    const totalTime = publishedDocs.reduce((sum, doc) => {
-      const created = new Date(doc.createdAt).getTime()
-      const published = new Date(doc.publishedAt).getTime()
-      return sum + (published - created)
-    }, 0)
-
-    return totalTime / publishedDocs.length / (1000 * 60 * 60 * 24) // Convert to days
-  }
-
-  private incrementVersion(version: string): string {
-    if (!version) return '1.0.1'
-    
-    const parts = version.split('.')
-    const major = parts[0] || '1'
-    const minor = parts[1] || '0'
-    const patch = parseInt(parts[2] || '0') + 1
-    return `${major}.${minor}.${patch}`
-  }
-
-  private generateId(): string {
-    return Math.random().toString(36).substr(2, 9)
-  }
-
-  private async trackEvent(event: string, data: any): Promise<void> {
-    // Implementation for analytics tracking
-    console.log(`Analytics event: ${event}`, data)
-  }
-
-  private async sendWorkflowNotification(doc: BusinessDocumentation, action: string, userId: string): Promise<void> {
-    // Implementation for sending notifications
-    console.log(`Workflow notification: ${action} on ${doc.title} by ${userId}`)
-  }
-
-  private isValidCache(key: string): boolean {
-    const expiry = this.cacheExpiry.get(key)
-    return expiry ? expiry > Date.now() : false
-  }
-
-  private setCache(key: string, value: any, ttl: number): void {
-    this.cache.set(key, value)
-    this.cacheExpiry.set(key, Date.now() + ttl)
-  }
-
-  private clearCache(key: string): void {
-    this.cache.delete(key)
-    this.cacheExpiry.delete(key)
-  }
+/**
+ * Business Documentation Service
+ * Handles business documentation management, workflow automation, and content synchronization
+ */
+
+import { 
+  BusinessDocumentation, 
+  BusinessDocumentationCreateRequest, 
+  BusinessDocumentationUpdateRequest,
+  BusinessDocumentationFilter,
+  DocumentationTemplate,
+  ContentApprovalWorkflow,
+  DocumentationMetrics,
+  WorkflowStep,
+  DocumentationStatus
+} from '@/types/business-documentation'
+import { UserRole } from '@/types/documentation'
+
+export interface BusinessDocumentationServiceConfig {
+  payloadApiUrl: string
+  payloadApiKey?: string
+  enableWorkflowAutomation: boolean
+  enableNotifications: boolean
+  enableAnalytics: boolean
+  defaultWorkflowId?: string
+}
+
+export class BusinessDocumentationService {
+  private config: BusinessDocumentationServiceConfig
+  private cache: Map<string, any> = new Map()
+  private cacheExpiry: Map<string, number> = new Map()
+
+  constructor(config: BusinessDocumentationServiceConfig) {
+    this.config = config
+  }
+
+  /**
+   * Create new business documentation
+   */
+  async createDocumentation(
+    request: BusinessDocumentationCreateRequest,
+    authorId: string
+  ): Promise<BusinessDocumentation> {
+    try {
+      // Apply template if specified
+      let content = request.content
+      if (request.type && request.category) {
+        const template = await this.getDefaultTemplate(request.type, request.category)
+        if (template) {
+          content = this.applyTemplate(template, request)
+        }
+      }
+
+      // Get appropriate workflow
+      const workflow = await this.getWorkflowForDocument(request.type, request.category)
+
+      const documentData = {
+        ...request,
+        content,
+        author: authorId,
+        status: 'draft' as DocumentationStatus,
+        version: '1.0.0',
+        workflow: {
+          currentStep: 'draft' as WorkflowStep,
+          steps: workflow?.steps || [],
+          assignedReviewers: [],
+          comments: [],
+          history: [{
+            id: this.generateId(),
+            step: 'draft' as WorkflowStep,
+            action: 'created' as const,
+            actor: { id: authorId, name: '', role: 'salon_owner' as UserRole },
+            timestamp: new Date(),
+            comment: 'Document created'
+          }]
+        },
+        metadata: {
+          views: 0,
+          rating: 0,
+          ratingCount: 0,
+          completionRate: 0,
+          feedbackCount: 0,
+          isNew: true,
+          isUpdated: false,
+          isDeprecated: false,
+          isFeatured: false,
+          isRequired: false,
+          complianceRequired: false,
+          trainingRequired: false
+        },
+        approvals: [],
+        relatedDocuments: request.relatedDocuments || [],
+        attachments: [],
+        translations: [],
+        analytics: {
+          totalViews: 0,
+          uniqueViews: 0,
+          averageTimeOnPage: 0,
+          bounceRate: 0,
+          completionRate: 0,
+          rchRanking: 0,
+          popularSections: [],
+          commonExitPoints: [],
+          userFeedback: {
+            helpful: 0,
+            notHelpful: 0,
+            averageRating: 0,
+            totalRatings: 0
+          },
+          conversionMetrics: {
+            taskCompletions: 0,
+            goalAchievements: 0,
+            followUpActions: 0
+          }
+        }
+      }
+
+      const response = await this.makePayloadRequest('POST', '/api/documentation', documentData)
+      
+      if (this.config.enableAnalytics) {
+        await this.trackEvent('documentation_created', {
+          documentId: response.id,
+          type: request.type,
+          category: request.category,
+          authorId
+        })
+      }
+
+      return this.mapPayloadToBusinessDoc(response)
+    } catch (error) {
+      console.error('Error creating documentation:', error)
+      throw new Error('Failed to create documentation')
+    }
+  }
+
+  /**
+   * Update existing documentation
+   */
+  async updateDocumentation(
+    request: BusinessDocumentationUpdateRequest,
+    userId: string
+  ): Promise<BusinessDocumentation> {
+    try {
+      const existing = await this.getDocumentationById(request.id)
+      if (!existing) {
+        throw new Error('Documentation not found')
+      }
+
+      // Handle workflow actions
+      if (request.workflowAction) {
+        await this.processWorkflowAction(existing, request.workflowAction, userId, request.comment)
+      }
+
+      // Update version if content changed
+      let version = existing.version || '1.0.0'
+      if (request.content && request.content !== existing.content) {
+        version = this.incrementVersion(version)
+      }
+
+      const updateData = {
+        ...request,
+        version,
+        lastUpdated: new Date(),
+        metadata: {
+          ...existing.metadata,
+          isUpdated: true
+        }
+      }
+
+      const response = await this.makePayloadRequest('PATCH', `/api/documentation/${request.id}`, updateData)
+      
+      if (this.config.enableAnalytics) {
+        await this.trackEvent('documentation_updated', {
+          documentId: request.id,
+          userId,
+          workflowAction: request.workflowAction
+        })
+      }
+
+      // Clear cache
+      this.clearCache(`doc_${request.id}`)
+
+      return this.mapPayloadToBusinessDoc(response)
+    } catch (error) {
+      console.error('Error updating documentation:', error)
+      throw new Error('Failed to update documentation')
+    }
+  }
+
+  /**
+   * Get documentation by ID
+   */
+  async getDocumentationById(id: string): Promise<BusinessDocumentation | null> {
+    const cacheKey = `doc_${id}`
+    
+    // Check cache first
+    if (this.isValidCache(cacheKey)) {
+      return this.cache.get(cacheKey)
+    }
+
+    try {
+      const response = await this.makePayloadRequest('GET', `/api/documentation/${id}`)
+      const doc = this.mapPayloadToBusinessDoc(response)
+      
+      // Cache for 5 minutes
+      this.setCache(cacheKey, doc, 5 * 60 * 1000)
+      
+      return doc
+    } catch (error) {
+      console.error('Error fetching documentation:', error)
+      return null
+    }
+  }
+
+  /**
+   * rch and filter documentation
+   */
+  async rchDocumentation(
+    filter: BusinessDocumentationFilter,
+    userRole: UserRole,
+    page: number = 1,
+    limit: number = 20
+  ): Promise<{
+    documents: BusinessDocumentation[]
+    total: number
+    page: number
+    totalPages: number
+  }> {
+    try {
+      const query = this.buildrchQuery(filter, userRole)
+      const response = await this.makePayloadRequest('GET', '/api/documentation', {
+        ...query,
+        page,
+        limit
+      })
+
+      return {
+        documents: response.docs.map((doc: any) => this.mapPayloadToBusinessDoc(doc)),
+        total: response.totalDocs,
+        page: response.page,
+        totalPages: response.totalPages
+      }
+    } catch (error) {
+      console.error('Error rching documentation:', error)
+      throw new Error('Failed to rch documentation')
+    }
+  }
+
+  /**
+   * Get documentation templates
+   */
+  async getTemplates(type?: string, category?: string): Promise<DocumentationTemplate[]> {
+    const cacheKey = `templates_${type || 'all'}_${category || 'all'}`
+    
+    if (this.isValidCache(cacheKey)) {
+      return this.cache.get(cacheKey)
+    }
+
+    try {
+      const query: any = { isActive: true }
+      if (type) query.type = type
+      if (category) query.category = category
+
+      const response = await this.makePayloadRequest('GET', '/api/documentation-templates', query)
+      const templates = response.docs.map((template: any) => this.mapPayloadToTemplate(template))
+      
+      // Cache for 30 minutes
+      this.setCache(cacheKey, templates, 30 * 60 * 1000)
+      
+      return templates
+    } catch (error) {
+      console.error('Error fetching templates:', error)
+      return []
+    }
+  }
+
+  /**
+   * Get workflow for document type/category
+   */
+  async getWorkflowForDocument(type: string, category: string): Promise<ContentApprovalWorkflow | null> {
+    const cacheKey = `workflow_${type}_${category}`
+    
+    if (this.isValidCache(cacheKey)) {
+      return this.cache.get(cacheKey)
+    }
+
+    try {
+      const response = await this.makePayloadRequest('GET', '/api/documentation-workflows', {
+        isActive: true,
+        $or: [
+          { isDefault: true },
+          { applicableTypes: { $in: [type] } },
+          { applicableCategories: { $in: [category] } }
+        ]
+      })
+
+      const workflow = response.docs.length > 0 ? this.mapPayloadToWorkflow(response.docs[0]) : null
+      
+      // Cache for 1 hour
+      this.setCache(cacheKey, workflow, 60 * 60 * 1000)
+      
+      return workflow
+    } catch (error) {
+      console.error('Error fetching workflow:', error)
+      return null
+    }
+  }
+
+  /**
+   * Get documentation metrics
+   */
+  async getDocumentationMetrics(
+    dateRange?: { start: Date; end: Date }
+  ): Promise<DocumentationMetrics> {
+    try {
+      const query: any = {}
+      if (dateRange) {
+        query.createdAt = {
+          $gte: dateRange.start,
+          $lte: dateRange.end
+        }
+      }
+
+      const [docsResponse, templatesResponse, workflowsResponse] = await Promise.all([
+        this.makePayloadRequest('GET', '/api/documentation', { ...query, limit: 1000 }),
+        this.makePayloadRequest('GET', '/api/documentation-templates', { limit: 100 }),
+        this.makePayloadRequest('GET', '/api/documentation-workflows', { limit: 100 })
+      ])
+
+      const docs = docsResponse.docs
+      
+      // Calculate metrics
+      const documentsByStatus = docs.reduce((acc: any, doc: any) => {
+        acc[doc.status] = (acc[doc.status] || 0) + 1
+        return acc
+      }, {})
+
+      const documentsByType = docs.reduce((acc: any, doc: any) => {
+        acc[doc.type] = (acc[doc.type] || 0) + 1
+        return acc
+      }, {})
+
+      const documentsByCategory = docs.reduce((acc: any, doc: any) => {
+        acc[doc.category] = (acc[doc.category] || 0) + 1
+        return acc
+      }, {})
+
+      const popularDocuments = docs
+        .sort((a: any, b: any) => (b.metadata?.views || 0) - (a.metadata?.views || 0))
+        .slice(0, 10)
+        .map((doc: any) => this.mapPayloadToBusinessDoc(doc))
+
+      return {
+        totalDocuments: docs.length,
+        documentsByStatus,
+        documentsByType,
+        documentsByCategory,
+        averageApprovalTime: this.calculateAverageApprovalTime(docs),
+        pendingApprovals: docs.filter((doc: any) => 
+          ['in-review', 'pending-approval'].includes(doc.status)
+        ).length,
+        overdueReviews: docs.filter((doc: any) => 
+          doc.metadata?.nextReviewDate && new Date(doc.metadata.nextReviewDate) < new Date()
+        ).length,
+        popularDocuments,
+        recentActivity: [], // Would be populated from workflow history
+        userEngagement: {
+          activeUsers: 0, // Would be calculated from analytics
+          averageSessionDuration: 0,
+          mostViewedCategories: Object.keys(documentsByCategory)
+            .sort((a, b) => documentsByCategory[b] - documentsByCategory[a])
+            .slice(0, 5),
+          rchQueries: [] // Would be populated from rch analytics
+        }
+      }
+    } catch (error) {
+      console.error('Error fetching documentation metrics:', error)
+      throw new Error('Failed to fetch documentation metrics')
+    }
+  }
+
+  /**
+   * Process workflow action
+   */
+  private async processWorkflowAction(
+    doc: BusinessDocumentation,
+    action: string,
+    userId: string,
+    comment?: string
+  ): Promise<void> {
+    const workflow = doc.workflow
+    
+    switch (action) {
+      case 'submit-for-review':
+        workflow.currentStep = 'content-review'
+        // Assign reviewers based on workflow configuration
+        break
+      case 'approve':
+        workflow.currentStep = this.getNextWorkflowStep(workflow.currentStep)
+        if (workflow.currentStep === 'published') {
+          // Auto-publish if final approval
+        }
+        break
+      case 'reject':
+        workflow.currentStep = 'draft'
+        break
+      case 'publish':
+        workflow.currentStep = 'published'
+        break
+      case 'archive':
+        // Handle archiving
+        break
+    }
+
+    // Add workflow comment
+    if (comment) {
+      workflow.comments.push({
+        id: this.generateId(),
+        author: { id: userId, name: '', role: 'salon_owner' },
+        content: comment,
+        type: action === 'approve' ? 'approval' : action === 'reject' ? 'rejection' : 'comment',
+        createdAt: new Date()
+      })
+    }
+
+    // Send notifications if enabled
+    if (this.config.enableNotifications) {
+      await this.sendWorkflowNotification(doc, action, userId)
+    }
+  }
+
+  /**
+   * Apply template to content
+   */
+  private applyTemplate(template: DocumentationTemplate, request: BusinessDocumentationCreateRequest): string {
+    let content = template.template
+    
+    // Replace placeholders with actual values
+    content = content.replace(/\{\{title\}\}/g, request.title)
+    content = content.replace(/\{\{category\}\}/g, request.category)
+    content = content.replace(/\{\{type\}\}/g, request.type)
+    
+    // Add any custom field replacements
+    template.fields.forEach(field => {
+      const placeholder = `{{${field.name}}}`
+      const value = (request as any)[field.name] || field.placeholder || ''
+      content = content.replace(new RegExp(placeholder, 'g'), value)
+    })
+
+    return content
+  }
+
+  /**
+   * Get default template for type/category
+   */
+  private async getDefaultTemplate(type: string, category: string): Promise<DocumentationTemplate | null> {
+    const templates = await this.getTemplates(type, category)
+    return templates.find(t => t.isDefault) || templates[0] || null
+  }
+
+  /**
+   * Build rch query from filter
+   */
+  private buildrchQuery(filter: BusinessDocumentationFilter, userRole: UserRole): any {
+    const query: any = {}
+
+    if (filter.type?.length) {
+      query.type = { $in: filter.type }
+    }
+
+    if (filter.category?.length) {
+      query.category = { $in: filter.category }
+    }
+
+    if (filter.status?.length) {
+      query.status = { $in: filter.status }
+    }
+
+    if (filter.difficulty?.length) {
+      query.difficulty = { $in: filter.difficulty }
+    }
+
+    if (filter.priority?.length) {
+      query.priority = { $in: filter.priority }
+    }
+
+    if (filter.tags?.length) {
+      query['tags.tag'] = { $in: filter.tags }
+    }
+
+    if (filter.author?.length) {
+      query.author = { $in: filter.author }
+    }
+
+    if (filter.dateRange) {
+      query.createdAt = {
+        $gte: filter.dateRange.start,
+        $lte: filter.dateRange.end
+      }
+    }
+
+    if (filter.rchQuery) {
+      query.$or = [
+        { title: { $regex: filter.rchQuery, $options: 'i' } },
+        { excerpt: { $regex: filter.rchQuery, $options: 'i' } },
+        { content: { $regex: filter.rchQuery, $options: 'i' } }
+      ]
+    }
+
+    // Apply role-based filtering
+    const roleHierarchy = {
+      'salon_customer': ['guest', 'salon_customer'],
+      'salon_employee': ['guest', 'salon_customer', 'salon_employee'],
+      'salon_owner': ['guest', 'salon_customer', 'salon_employee', 'salon_owner'],
+      'developer': ['guest', 'salon_customer', 'salon_employee', 'salon_owner', 'developer'],
+      'system_admin': ['guest', 'salon_customer', 'salon_employee', 'salon_owner', 'developer', 'system_admin']
+    }
+
+    const accessibleRoles = roleHierarchy[userRole as keyof typeof roleHierarchy] || [userRole]
+    query.targetRole = { $in: accessibleRoles }
+
+    return query
+  }
+
+  /**
+   * Helper methods
+   */
+  private async makePayloadRequest(method: string, endpoint: string, data?: any): Promise<any> {
+    const url = `${this.config.payloadApiUrl}${endpoint}`
+    const options: RequestInit = {
+      method,
+      headers: {
+        'Content-Type': 'application/json',
+        ...(this.config.payloadApiKey && { 'Authorization': `Bearer ${this.config.payloadApiKey}` })
+      }
+    }
+
+    if (data && method !== 'GET') {
+      options.body = JSON.stringify(data)
+    } else if (data && method === 'GET') {
+      const params = new URLSearchParams(data as Record<string, string>)
+
+      const response = await fetch(`${url}?${params.toString()}`, options)
+      return response.json()
+    }
+
+    const response = await fetch(url, options)
+    if (!response.ok) {
+      throw new Error(`HTTP ${response.status}: ${response.statusText}`)
+    }
+    return response.json()
+  }
+
+  private mapPayloadToBusinessDoc(payload: any): BusinessDocumentation {
+    return {
+      id: payload.id,
+      title: payload.title,
+      slug: payload.slug,
+      type: payload.type,
+      targetRole: payload.targetRole,
+      category: payload.category,
+      content: payload.content,
+      excerpt: payload.excerpt,
+      tags: payload.tags?.map((t: any) => t.tag) || [],
+      author: payload.author,
+      status: payload.status,
+      version: payload.version,
+      lastUpdated: new Date(payload.updatedAt),
+      createdAt: new Date(payload.createdAt),
+      publishedAt: payload.publishedAt ? new Date(payload.publishedAt) : undefined,
+      scheduledPublishAt: payload.scheduledPublishAt ? new Date(payload.scheduledPublishAt) : undefined,
+      difficulty: payload.difficulty,
+      estimatedReadTime: payload.estimatedReadTime,
+      priority: payload.priority,
+      metadata: payload.metadata || {},
+      workflow: payload.workflow || { currentStep: 'draft', steps: [], assignedReviewers: [], comments: [], history: [] },
+      approvals: payload.approvals || [],
+      relatedDocuments: payload.relatedDocuments?.map((r: any) => r.document) || [],
+      attachments: payload.attachments || [],
+      translations: payload.translations || [],
+      analytics: payload.analytics || {
+        totalViews: 0,
+        uniqueViews: 0,
+        averageTimeOnPage: 0,
+        bounceRate: 0,
+        completionRate: 0,
+        rchRanking: 0,
+        popularSections: [],
+        commonExitPoints: [],
+        userFeedback: { helpful: 0, notHelpful: 0, averageRating: 0, totalRatings: 0 },
+        conversionMetrics: { taskCompletions: 0, goalAchievements: 0, followUpActions: 0 }
+      }
+    }
+  }
+
+  private mapPayloadToTemplate(payload: any): DocumentationTemplate {
+    return {
+      id: payload.id,
+      name: payload.name,
+      description: payload.description,
+      type: payload.type,
+      category: payload.category,
+      targetRole: payload.targetRoles?.map((r: any) => r.role) || [],
+      template: payload.template,
+      fields: payload.fields || [],
+      isDefault: payload.isDefault,
+      createdBy: payload.createdBy,
+      createdAt: new Date(payload.createdAt),
+      usageCount: payload.usageCount
+    }
+  }
+
+  private mapPayloadToWorkflow(payload: any): ContentApprovalWorkflow {
+    return {
+      id: payload.id,
+      name: payload.name,
+      description: payload.description,
+      steps: payload.steps || [],
+      applicableTypes: payload.applicableTypes?.map((t: any) => t.type) || [],
+      applicableCategories: payload.applicableCategories?.map((c: any) => c.category) || [],
+      isDefault: payload.isDefault,
+      isActive: payload.isActive,
+      createdBy: payload.createdBy,
+      createdAt: new Date(payload.createdAt),
+      updatedAt: new Date(payload.updatedAt)
+    }
+  }
+
+  private getNextWorkflowStep(currentStep: WorkflowStep): WorkflowStep {
+    const stepOrder: WorkflowStep[] = [
+      'draft',
+      'content-review',
+      'technical-review',
+      'compliance-review',
+      'final-approval',
+      'published'
+    ]
+    
+    const currentIndex = stepOrder.indexOf(currentStep)
+    return stepOrder[currentIndex + 1] || 'published'
+  }
+
+  private calculateAverageApprovalTime(docs: any[]): number {
+    // Calculate average time from creation to publication
+    const publishedDocs = docs.filter(doc => doc.status === 'published' && doc.publishedAt)
+    if (publishedDocs.length === 0) return 0
+
+    const totalTime = publishedDocs.reduce((sum, doc) => {
+      const created = new Date(doc.createdAt).getTime()
+      const published = new Date(doc.publishedAt).getTime()
+      return sum + (published - created)
+    }, 0)
+
+    return totalTime / publishedDocs.length / (1000 * 60 * 60 * 24) // Convert to days
+  }
+
+  private incrementVersion(version: string): string {
+    if (!version) return '1.0.1'
+    
+    const parts = version.split('.')
+    const major = parts[0] || '1'
+    const minor = parts[1] || '0'
+    const patch = parseInt(parts[2] || '0') + 1
+    return `${major}.${minor}.${patch}`
+  }
+
+  private generateId(): string {
+    return Math.random().toString(36).substr(2, 9)
+  }
+
+  private async trackEvent(event: string, data: any): Promise<void> {
+    // Implementation for analytics tracking
+    console.log(`Analytics event: ${event}`, data)
+  }
+
+  private async sendWorkflowNotification(doc: BusinessDocumentation, action: string, userId: string): Promise<void> {
+    // Implementation for sending notifications
+    console.log(`Workflow notification: ${action} on ${doc.title} by ${userId}`)
+  }
+
+  private isValidCache(key: string): boolean {
+    const expiry = this.cacheExpiry.get(key)
+    return expiry ? expiry > Date.now() : false
+  }
+
+  private setCache(key: string, value: any, ttl: number): void {
+    this.cache.set(key, value)
+    this.cacheExpiry.set(key, Date.now() + ttl)
+  }
+
+  private clearCache(key: string): void {
+    this.cache.delete(key)
+    this.cacheExpiry.delete(key)
+  }
 }